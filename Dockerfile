--- conflicted
+++ resolved
@@ -25,16 +25,9 @@
 RUN git config --global url."https://".insteadOf git://
 
 # Install our node/python requirements
-<<<<<<< HEAD
 RUN pip install pipenv
 RUN pipenv install --system --deploy
 RUN npm ci --only=production
-=======
-RUN npm install -g npm@6.14.5
-RUN pip install pipenv
-RUN pipenv install --system
-RUN npm install --only=production
->>>>>>> f96cb472
 
 # Compile all the static files
 RUN npm run build
