--- conflicted
+++ resolved
@@ -3,17 +3,10 @@
 "Project-Id-Version: tabbycat\n"
 "Report-Msgid-Bugs-To: \n"
 "POT-Creation-Date: 2019-07-21 05:14-0700\n"
-<<<<<<< HEAD
-"PO-Revision-Date: 2018-11-01 22:39-0400\n"
-"Last-Translator: Étienne Beaulé <beauleetienne0@gmail.com>\n"
-"Language-Team: French (https://www.transifex.com/tabbycat/teams/80723/fr/)\n"
-"Language: fr\n"
-=======
 "PO-Revision-Date: 2019-07-26 03:35\n"
 "Last-Translator: philip_tc\n"
 "Language-Team: French\n"
 "Language: fr_FR\n"
->>>>>>> b4fb6dfe
 "MIME-Version: 1.0\n"
 "Content-Type: text/plain; charset=UTF-8\n"
 "Content-Transfer-Encoding: 8bit\n"
@@ -41,15 +34,8 @@
 msgstr "Aucun identifiant d'enregistrement n'existe pour les codes-barres envoyés"
 
 #: checkins/models.py:29
-<<<<<<< HEAD
-#, fuzzy
-#| msgid "The barcode must contain between 4 and 20 digits."
-msgid "The barcode must contain exactly six digits."
-msgstr "Le code-barres doit contenir entre 4 et 20 chiffres."
-=======
 msgid "The barcode must contain exactly six digits."
 msgstr "Le code-barres doit contenir exactement six chiffres."
->>>>>>> b4fb6dfe
 
 #: checkins/models.py:32
 msgid "barcode"
@@ -57,20 +43,12 @@
 
 #: checkins/models.py:37
 msgid "<Not the child instance>"
-<<<<<<< HEAD
-msgstr ""
-=======
 msgstr "<Pas l'instance enfant>"
->>>>>>> b4fb6dfe
 
 #: checkins/models.py:41
 #, python-format
 msgid "%(classname)s %(barcode)s"
-<<<<<<< HEAD
-msgstr ""
-=======
 msgstr "%(classname)s %(barcode)s"
->>>>>>> b4fb6dfe
 
 #: checkins/models.py:52
 msgid "person"
@@ -157,30 +135,6 @@
 msgstr "Pour numériser un identifiant, saisissez le nombre ci-contre (il s’enregistrera automatiquement). Vous pouvez aussi utiliser un lecteur de code-barres (équivalent à un clavier) ou un appareil photo (webcam ou portable) avec le bouton ci-contre."
 
 #: checkins/utils.py:81
-<<<<<<< HEAD
-#, fuzzy, python-format
-#| msgid "Not checked-in (barcode %(barcode)s)"
-msgid "Not checked in (barcode %(barcode)s)"
-msgstr "Pas enregistré (identifiant %(barcode)s)"
-
-#: checkins/utils.py:85
-#, fuzzy
-#| msgid "Not checked-in; no barcode assigned"
-msgid "Not checked in; no barcode assigned"
-msgstr "Pas enregistré; aucun identifiant"
-
-#: checkins/utils.py:92
-#, fuzzy, python-format
-#| msgid "Checked-in at %(time)s"
-msgid "checked in at %(time)s"
-msgstr "Enregistré à %(time)s"
-
-#: checkins/utils.py:104
-#, fuzzy, python-format
-#| msgid "%(speaker)s checked-in at %(time)s."
-msgid "%(speaker)s checked in at %(time)s."
-msgstr "%(speaker)s est enregistré à %(time)s."
-=======
 #, python-format
 msgid "Not checked in (barcode %(barcode)s)"
 msgstr "Pas enregistré (code-barres %(barcode)s)"
@@ -198,7 +152,6 @@
 #, python-format
 msgid "%(speaker)s checked in at %(time)s."
 msgstr "%(speaker)s s'est enregistré à %(time)s."
->>>>>>> b4fb6dfe
 
 #: checkins/utils.py:106
 #, python-format
@@ -245,17 +198,8 @@
 msgstr "Identifiants"
 
 #: checkins/views.py:265
-<<<<<<< HEAD
-msgid ""
-"Could not check you in as you do not have an identifying code — your tab "
-"director may need to make you an identifier."
-msgstr ""
-"N’a pas pu vous enregistrer parce que vous n’avez pas d’identifiant — le "
-"rapporteur pourrait devoir vous en créer."
-=======
 msgid "Could not check you in as you do not have an identifying code — your tab director may need to make you an identifier."
 msgstr "N’a pas pu vous enregistrer parce que vous n’avez pas d’identifiant — le rapporteur pourrait devoir vous en créer."
->>>>>>> b4fb6dfe
 
 #: checkins/views.py:272
 msgid "You have revoked your check-in."
@@ -433,17 +377,8 @@
 
 #: templates/footer.html:24
 #, python-format
-<<<<<<< HEAD
-msgid ""
-"For a tournament of this size, we suggest a donation of <strong>$%(amount)s</"
-"strong>."
-msgstr ""
-"Pour un tournoi de cette taille, nous suggérons une donation de <strong>"
-"%(amount)s$</strong>."
-=======
 msgid "For a tournament of this size, we suggest a donation of <strong>$%(amount)s</strong>."
 msgstr "Pour un tournoi de cette taille, nous suggérons une donation de <strong>%(amount)s$</strong>."
->>>>>>> b4fb6dfe
 
 #: templates/footer.html:28
 msgid "Learn more about donating."
@@ -468,19 +403,8 @@
 msgstr "Avez-vous besoin de feuilles&nbsp;?"
 
 #: templates/footer.html:53
-<<<<<<< HEAD
-msgid ""
-"You can <a href=\"https://tabbycatdebate.github.io/debate-ballots/\" rel="
-"\"noreferrer\" target=\"_blank\"> customise and print</a> great ballots from "
-"your browser."
-msgstr ""
-"Vous pouvez <a href=\"https://tabbycatdebate.github.io/debate-ballots/\" rel="
-"\"noreferrer\" target=\"_blank\">personnaliser et imprimer</a> de beaux "
-"feuilles à partir de votre navigateur."
-=======
 msgid "You can <a href=\"https://tabbycatdebate.github.io/debate-ballots/\" rel=\"noreferrer\" target=\"_blank\"> customise and print</a> great ballots from your browser."
 msgstr "Vous pouvez <a href=\"https://tabbycatdebate.github.io/debate-ballots/\" rel=\"noreferrer\" target=\"_blank\">personnaliser et imprimer</a> de beaux feuilles à partir de votre navigateur."
->>>>>>> b4fb6dfe
 
 #: templates/footer.html:72
 msgid "GitHub"
@@ -553,15 +477,8 @@
 msgstr "URLs privées"
 
 #: templates/nav/admin_nav.html:86
-<<<<<<< HEAD
-#, fuzzy
-#| msgid "email"
-msgid "Emails"
-msgstr "courriel"
-=======
 msgid "Emails"
 msgstr "Courriels"
->>>>>>> b4fb6dfe
 
 #: templates/nav/admin_nav.html:90
 msgid "Preformed Panels"
@@ -602,11 +519,7 @@
 
 #: templates/nav/admin_nav.html:168
 msgid "Comments"
-<<<<<<< HEAD
-msgstr ""
-=======
 msgstr "Commentaires"
->>>>>>> b4fb6dfe
 
 #: templates/nav/admin_nav.html:171
 msgid "Find by Source"
@@ -808,18 +721,9 @@
 msgstr "Au revoir"
 
 #: templates/registration/logged_out.html:12
-<<<<<<< HEAD
-#, fuzzy, python-format
-#| msgid "You have been logged out. <a href=\"%(login)s\">Log in again?</a>"
-msgid "You have been logged out. <a href=\"%(login_url)s\">Log in again?</a>"
-msgstr ""
-"Vous avez été déconnecté. Voulez-vous vous <a href=\"%(login)s"
-"\">reconnecter</a> ?"
-=======
 #, python-format
 msgid "You have been logged out. <a href=\"%(login_url)s\">Log in again?</a>"
 msgstr "Vous avez été déconnecté. <a href=\"%(login_url)s\">Se connecter à nouveau&nbsp;?</a>"
->>>>>>> b4fb6dfe
 
 #: templates/registration/login.html:4
 msgctxt "page title"
@@ -990,85 +894,5 @@
 msgstr "Les utilisateurs ayant le status équipe peuvent voir et modifier la zone pour modifier la base de données. Ces droits sont potentiellement dangereux et devront être réservés aux rapporteurs."
 
 #: users/admin.py:22
-<<<<<<< HEAD
-msgid ""
-"Superusers have full access all areas of Tabbycat necessary to run a "
-"tournament. Users who are not superusers are still able to perform data "
-"entry tasks such as adding results and feedback but can't access "
-"confidential areas such as the Breaks and Feedback sections. Chief "
-"adjudicators and their deputies are generally given superuser status if they "
-"know what they are doing."
-msgstr ""
-"Les utilisateurs ayant le statut super-utilisateur ont l'accès plein à tous "
-"les zones de Tabbycat dont ils ont besoin pour diriger un tournoi. Ceux qui "
-"ne sont pas super-utilisateurs peuvent néanmoins accomplir des tâches, "
-"telles que l'ajout des résultats et des commentaires, mais ils ne peuvent "
-"pas accéder les zones confidentielles, par examples les sections de la "
-"qualification et pour voir les commentaires. Les membres de l'équipe "
-"d'adjudications reçoivent en général ce status s'ils savent ce qu'ils font."
-
-#~ msgid ""
-#~ "You can read more about what check-ins are and how they work in our <a "
-#~ "href=\"http://tabbycat.readthedocs.io/en/latest/features/check-ins.html\" "
-#~ "target=\"_blank\">documentation</a>."
-#~ msgstr ""
-#~ "Vous pouvez lire davantage des enregistrements et leur fonctionnement "
-#~ "dans notre <a href=\"http://tabbycat.readthedocs.io/en/latest/features/"
-#~ "check-ins.html\" target=\"_blank\">documentation</a>."
-
-#~ msgid "Notifications"
-#~ msgstr "Notifications"
-
-#~ msgid "team points"
-#~ msgstr "note d’équipe"
-
-#~ msgid "ballot confirmed"
-#~ msgstr "feuille confirmé"
-
-#~ msgid "feedback URL"
-#~ msgstr "URL de commentaires"
-
-#~ msgid "ballot URL"
-#~ msgstr "URL de feuille"
-
-#, fuzzy
-#~| msgid "splash page URL"
-#~ msgid "landing page URL"
-#~ msgstr "URL d’écran de lancement"
-
-#~ msgid "recipient"
-#~ msgstr "destinataire"
-
-#~ msgid "event"
-#~ msgstr "évènement"
-
-#~ msgid "timestamp"
-#~ msgstr "horodatage"
-
-#~ msgid "method"
-#~ msgstr "méthode"
-
-#~ msgid "round"
-#~ msgstr "tour"
-
-#~ msgid "Check In Ballots"
-#~ msgstr "Enregistrement de la présence des feuilles de jugement"
-
-#~ msgid "Later, %(username)s — you were logged out!"
-#~ msgstr "Salut, %(username)s — vous venez de vous déconnecter !"
-
-#~ msgid "Later! You were logged out!"
-#~ msgstr "Salut ! Vous venez de vous déconnecter !"
-
-#~ msgid "%(t)s (admin)"
-#~ msgstr "%(t)s (admin)"
-
-#~ msgid "%(t)s (assistant)"
-#~ msgstr "%(t)s (assistants)"
-
-#~ msgid "This site runs on"
-#~ msgstr "Ce site fonctionne sur"
-=======
 msgid "Superusers have full access all areas of Tabbycat necessary to run a tournament. Users who are not superusers are still able to perform data entry tasks such as adding results and feedback but can't access confidential areas such as the Breaks and Feedback sections. Chief adjudicators and their deputies are generally given superuser status if they know what they are doing."
 msgstr "Les utilisateurs ayant le statut super-utilisateur ont l'accès plein à tous les zones de Tabbycat dont ils ont besoin pour diriger un tournoi. Ceux qui ne sont pas super-utilisateurs peuvent néanmoins accomplir des tâches, telles que l'ajout des résultats et des commentaires, mais ils ne peuvent pas accéder les zones confidentielles, par examples les sections de la qualification et pour voir les commentaires. Les membres de l'équipe d'adjudications reçoivent en général ce status s'ils savent ce qu'ils font."
->>>>>>> b4fb6dfe
