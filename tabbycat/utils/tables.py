--- conflicted
+++ resolved
@@ -155,8 +155,7 @@
         } for round in rounds]
         self.add_column(key, data)
 
-<<<<<<< HEAD
-    def add_adjudicator_columns(self, adjudicators, hide_institution=False):
+    def add_adjudicator_columns(self, adjudicators, hide_institution=False, subtext=None):
 
         adj_data = []
         for adj in adjudicators:
@@ -167,19 +166,10 @@
             elif self.tournament.pref('public_summary'):
                 cell['link'] = reverse_tournament('participants-public-adjudicator-summary',
                     self.tournament, kwargs={'pk': adj.pk})
+            if subtext is 'institution':
+                cell['subtext'] = adj.institution.code
             adj_data.append(cell)
         self.add_column("Name", adj_data)
-=======
-    def add_adjudicator_columns(self, adjudicators, hide_institution=False, subtext=None):
-
-        if subtext is 'institution':
-            self.add_column("Name", [{
-                'text': adj.name,
-                'subtext': adj.institution.code
-            } for adj in adjudicators])
-        else:
-            self.add_column("Name", [adj.name for adj in adjudicators])
->>>>>>> 61b1572d
 
         if self.tournament.pref('show_institutions') and not hide_institution:
             self.add_column("Institution", [adj.institution.code for adj in adjudicators])
@@ -235,15 +225,14 @@
     def add_team_columns(self, teams, break_categories=False, show_speakers=False,
             hide_institution=False, hide_emoji=False, key="Team"):
 
-<<<<<<< HEAD
         team_data = []
         for team in teams:
             cell = {
                 'text': team.short_name,
-                'emoji': team.emoji if self.tournament.pref('show_emoji') else None,
+                'emoji': team.emoji if self.tournament.pref('show_emoji') and not hide_emoji else None,
                 'sort': team.short_name,
                 'tooltip': [" " + s.name for s in team.speakers]
-                    if self.tournament.pref('show_speakers_in_draw') or show_speakers else None, # noqa
+                    if self.tournament.pref('show_speakers_in_draw') or show_speakers else None # noqa
             }
             if self.admin:
                 cell['link'] = reverse_tournament('participants-team-summary',
@@ -252,15 +241,6 @@
                 cell['link'] = reverse_tournament('participants-public-team-summary',
                     self.tournament, kwargs={'pk': team.pk})
             team_data.append(cell)
-=======
-        team_data = [{
-            'text': team.short_name,
-            'emoji': team.emoji if self.tournament.pref('show_emoji') and not hide_emoji else None,
-            'sort': team.short_name,
-            'tooltip': [" " + s.name for s in team.speakers]
-                if self.tournament.pref('show_speakers_in_draw') or show_speakers else None # noqa
-        } for team in teams]
->>>>>>> 61b1572d
         self.add_column(key, team_data)
 
         if break_categories:
