--- conflicted
+++ resolved
@@ -683,14 +683,6 @@
             conflicts = [("primary", flag) for flag in debate.get_flags_display()]
             conflicts += [("primary", "%(team)s: %(flag)s" % {'team': debate.get_team(side).short_name, 'flag': flag})
                     for side in self.tournament.sides for flag in debate.get_dt(side).get_flags_display()]
-<<<<<<< HEAD
-            history = debate.history
-            if history > 0:
-                conflicts.append(("warning", ungettext("Teams have met once",
-                        "Teams have met %(count)d times", history) % {'count': history}))
-            institutions = [t.institution_id for t in debate.teams if t.institution_id is not None]
-            if len(set(institutions)) != len(institutions):
-=======
 
             if self.tournament.pref('avoid_team_history'):
                 history = debate.history
@@ -698,10 +690,10 @@
                     conflicts.append(("warning", ungettext("Teams have met once",
                             "Teams have met %(count)d times", history) % {'count': history}))
 
-            if (self.tournament.pref('avoid_same_institution') and
-                    len(set(t.institution_id for t in debate.teams)) != len(debate.teams)):
->>>>>>> 8baf5d7a
-                conflicts.append(("warning", _("Teams are from the same institution")))
+            if self.tournament.pref('avoid_same_institution'):
+                institutions = [t.institution_id for t in debate.teams if t.institution_id is not None]
+                if len(set(institutions)) != len(institutions):
+                   conflicts.append(("warning", _("Teams are from the same institution")))
 
             conflicts.extend(adjudicator_conflicts_by_debate[debate])
             conflicts.extend(venue_conflicts_by_debate[debate])
