--- conflicted
+++ resolved
@@ -7,8 +7,7 @@
 
 {% block content %}
 
-<div class="alert alert-info" id="">
-<<<<<<< HEAD
+<div class="alert alert-info">
   <p>For each institution set a number that represents the priority for each
   venue group (higher is more preferred). Leave as blank if you don't wish to
   add a priority.</p>
@@ -19,17 +18,6 @@
 </div>
 
 {% if venue_groups.count == 0 %}
-=======
-  <p>
-    For each institution set a number that represents the priority for each venue (higher = more preferred). Leave as blank if you don't wish to add a priority.
-</div>
-
-<div class="alert alert-danger" id="">
-  <p>
-    Submitting this form will delete all previous preferences for each instutution, and then add these preferences to all institutions. Note that these preferences apply across all tournaments!
-  </p>
-</div>
->>>>>>> e0060f11
 
   <div class="alert alert-warning" role="alert">
      You have no venue groups setup; thus there are no preferences to allocate
@@ -51,8 +39,8 @@
             </div>
 
             <ul class="list-group">
+
               <input class="hidden" type="number" name="institutionIDs" value={{ institution.id }} />
-
               {% for venue_group in venue_groups %}
                 <li class="list-group-item">
                   <div class="row">
@@ -71,7 +59,6 @@
           </div>
         </div>
       </div>
-      <div class="row"></div>
     {% endfor %}
 
     <div class="form-group row">
