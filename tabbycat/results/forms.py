import logging
from itertools import product

from asgiref.sync import async_to_sync
from channels.layers import get_channel_layer
from django import forms
from django.utils import timezone
from django.utils.translation import gettext as _
from django.utils.translation import ngettext

from draw.models import Debate, DebateTeam
from participants.models import Speaker, Team
from tournaments.utils import get_side_name

from .consumers import BallotResultConsumer, BallotStatusConsumer
from .result import (ConsensusDebateResult, ConsensusDebateResultWithScores,
                     DebateResultByAdjudicator, DebateResultByAdjudicatorWithScores)
from .utils import get_status_meta, side_and_position_names

logger = logging.getLogger(__name__)


class FormConstructionError(Exception):
    pass


# ==============================================================================
# Result/ballot custom fields
# ==============================================================================

class TournamentPasswordField(forms.CharField):

    def __init__(self, *args, **kwargs):
        if 'tournament' in kwargs:
            tournament = kwargs.pop('tournament')
            self.password = tournament.pref('public_password')
        else:
            raise TypeError("'tournament' is a required keyword argument")
        kwargs.setdefault('label', _("Tournament password"))
        super().__init__(*args, **kwargs)

    def clean(self, value):
        value = super().clean(value)
        if value != self.password:
            raise forms.ValidationError(_("That password isn't correct."))
        return value


class BaseScoreField(forms.FloatField):
    def __init__(self, *args, **kwargs):
        """Takes an additional optional keyword argument: tournament,
        the Tournament used to configure the field."""

        tournament = kwargs.pop('tournament')
        if tournament:
            min_value  = tournament.pref(self.CONFIG_MIN_VALUE_FIELD)
            max_value  = tournament.pref(self.CONFIG_MAX_VALUE_FIELD)
            step_value = tournament.pref(self.CONFIG_STEP_VALUE_FIELD)
        else:
            min_value  = self.DEFAULT_MIN_VALUE
            max_value  = self.DEFAULT_MAX_VALUE
            step_value = self.DEFAULT_STEP_VALUE
        self.step_value = kwargs.get('step_value', step_value)

        kwargs.setdefault('min_value', self.coerce_for_ui(min_value))
        kwargs.setdefault('max_value', self.coerce_for_ui(max_value))

        super().__init__(*args, **kwargs)

    def validate(self, value):
        super().validate(value)
        self.check_value(value)

    def check_value(self, value):
        if value and self.step_value and value % self.step_value != 0:
            if self.step_value == 1:
                msg = _("Please enter a whole number.")
            else:
                msg = _("Please enter a multiple of %s.") % self.step_value
            raise forms.ValidationError(msg, code='decimal')

    def widget_attrs(self, widget):
        attrs = super().widget_attrs(widget)
        if isinstance(widget, forms.NumberInput):
            attrs['step'] = self.coerce_for_ui(self.step_value) # override
        return attrs

    def coerce_for_ui(self, x):
        if x is None:
            return None
        if self.step_value % 1 == 0:
            return int(x)
        else:
            return float(x)


class MotionModelChoiceField(forms.ModelChoiceField):
    def label_from_instance(self, obj):
        return "%d. %s" % (obj.seq, obj.text)


class SubstantiveScoreField(BaseScoreField):
    CONFIG_MIN_VALUE_FIELD  = 'score_min'
    CONFIG_MAX_VALUE_FIELD  = 'score_max'
    CONFIG_STEP_VALUE_FIELD = 'score_step'
    DEFAULT_MIN_VALUE = 68
    DEFAULT_MAX_VALUE = 82
    DEFAULT_STEP_VALUE = 1


class ReplyScoreField(BaseScoreField):
    CONFIG_MIN_VALUE_FIELD  = 'reply_score_min'
    CONFIG_MAX_VALUE_FIELD  = 'reply_score_max'
    CONFIG_STEP_VALUE_FIELD = 'reply_score_step'
    DEFAULT_MIN_VALUE = 34.0
    DEFAULT_MAX_VALUE = 41.0
    DEFAULT_STEP_VALUE = 0.5


# ==============================================================================
# Result/ballot forms
# ==============================================================================

class BaseResultForm(forms.Form):
    """Base class for forms that report results. Contains fields and methods
    common to absolutely everything (which isn't very much)."""

    confirmed = forms.BooleanField(required=False)
    discarded = forms.BooleanField(required=False)
    debate_result_status = forms.ChoiceField(choices=Debate.STATUS_CHOICES)

    def __init__(self, ballotsub, password=False, *args, **kwargs):
        super().__init__(*args, **kwargs)
        self.ballotsub = ballotsub
        self.debate = ballotsub.debate
        self.tournament = self.debate.round.tournament

        self.has_tournament_password = password and self.tournament.pref('public_use_password')

        self.initial.update({
            'debate_result_status': self.debate.result_status,
            'confirmed': self.ballotsub.confirmed,
            'discarded': self.ballotsub.discarded,
        })

        if self.has_tournament_password:
            self.fields['password'] = TournamentPasswordField(tournament=self.tournament)

    def _side_name(self, side):
        return get_side_name(self.tournament, side, 'full')

    def clean(self):
        cleaned_data = super().clean()

        if cleaned_data.get('discarded') and cleaned_data.get('confirmed'):
            for field in ('discarded', 'confirmed'):
                self.add_error(field, forms.ValidationError(
                    _("The ballot set can't be both discarded and confirmed."),
                    code='discard_confirm',
                ))

        data_confirmed = cleaned_data.get('debate_result_status') == Debate.STATUS_CONFIRMED and not cleaned_data.get('confirmed')
        if data_confirmed and self.debate.confirmed_ballot is None:
            self.add_error('debate_result_status', forms.ValidationError(
                _("The debate status can't be confirmed unless one of the ballot sets is confirmed."),
                code='status_confirm',
            ))

        return cleaned_data

    def save(self):

        # 1. Unconfirm the other, if necessary
        if self.cleaned_data['confirmed']:
            if self.debate.confirmed_ballot != self.ballotsub and self.debate.confirmed_ballot is not None:
                self.debate.confirmed_ballot.confirmed = False
                self.debate.confirmed_ballot.save()

        # 2. Save ballot submission so that we can create related objects
        if self.ballotsub.id is None:
            self.ballotsub.save()

        # 3. Save the specifics of the ballot
        self.save_ballot()

        # 4. Save ballot and result status
        self.ballotsub.discarded = self.cleaned_data['discarded']
        self.ballotsub.confirmed = self.cleaned_data['confirmed']
        self.ballotsub.save()

        self.debate.result_status = self.cleaned_data['debate_result_status']
        self.debate.save()

        t = self.debate.round.tournament
        # Need to provide a timestamp immediately for BallotStatusConsumer
        # as it will broadcast before the view finishes assigning one
        if self.ballotsub.confirmed:
            self.ballotsub.confirm_timestamp = timezone.now()

            # 5. Notify the Latest Results consumer (for results/overview)
            if self.debate.result_status == Debate.STATUS_CONFIRMED:
                group_name = BallotResultConsumer.group_prefix + "_" + t.slug
                async_to_sync(get_channel_layer().group_send)(group_name, {
                    "type": "send_json",
                    "data": self.ballotsub.serialize_like_actionlog,
                })

        # 6. Notify the Results Page/Ballots Status Graph
        group_name = BallotStatusConsumer.group_prefix + "_" + t.slug
        meta = get_status_meta(self.debate)
        async_to_sync(get_channel_layer().group_send)(group_name, {
            "type": "send_json",
            "data": {
                'status': self.debate.result_status,
                'icon': meta[0],
                'class': meta[1],
                'sort': meta[2],
                'ballot': self.ballotsub.serialize(t),
                'round': self.debate.round_id,
            },
        })

        return self.ballotsub

    def save_ballot(self):
        raise NotImplementedError


class BaseBallotSetForm(BaseResultForm):
    """Form for data entry for a single ballot set. Responsible for presenting
    the part that looks like a ballot, i.e. speaker names and scores for each
    adjudicator. Not responsible for controls that submit the form or anything
    like that.

    There are lots of fields that are conditionally displayed according to user
    preference. Most of these (for example, motions) are simply the presence or
    absence thereof, and it is easiest to govern these using if-else switches.
    For more involved customisations, like there is a ballot per adjudicator
    (voting) or a single ballot for the debate (consensus), we use subclasses.
    """

    result_class = None

    def __init__(self, ballotsub, *args, **kwargs):
        super().__init__(ballotsub, *args, **kwargs)

        self.adjudicators = list(self.debate.adjudicators.voting())
        self.motions = self.debate.round.motion_set

        self.using_motions = self.tournament.pref('enable_motions')
        self.using_vetoes = self.tournament.pref('motion_vetoes_enabled')
        self.using_replies = self.tournament.pref('reply_scores_enabled')
        self.using_declared_winner = self.tournament.pref('winners_in_ballots') != 'none'
        self.declared_winner = self.tournament.pref('winners_in_ballots')
        self.bypassing_checks = self.tournament.pref('disable_ballot_confirms')
        self.max_margin = self.tournament.pref('maximum_margin')
        self.choosing_sides = (self.tournament.pref('draw_side_allocations') == 'manual-ballot' and
                               self.tournament.pref('teams_in_debate') == 'two')

        self.sides = self.tournament.sides
        self.positions = self.tournament.positions
        self.last_substantive_position = self.tournament.last_substantive_position  # also used in template
        self.reply_position = self.tournament.reply_position  # also used in template

        self.create_fields()
        self.set_tab_indices()
        self.initial.update(self.initial_data())

    # --------------------------------------------------------------------------
    # Field names and field convenience functions
    # --------------------------------------------------------------------------

    @staticmethod
    def _fieldname_motion_veto(side):
        return '%(side)s_motion_veto' % {'side': side}

    # --------------------------------------------------------------------------
    # Form set-up
    # --------------------------------------------------------------------------

    def create_fields(self):
        """Dynamically generate fields for this ballot:
         - choose_sides,         if sides need to be chosen by the user
         - motion,               if there is more than one motion
         - <side>_motion_veto,   if motion vetoes are being noted, one for each team
         - <side>_speaker_s#,    one for each speaker
         - <side>_ghost_s#,      whether score should be a duplicate
        """

        # 1. Choose sides field
        if self.choosing_sides:  # false in BP regardless of choosing sides setting
            teams = self.debate.teams
            assert len(teams) == 2
            side_choices = [
                (None, _("---------")),
                (str(teams[0].id) + "," + str(teams[1].id),
                    _("%(aff_team)s affirmed, %(neg_team)s negated") % {'aff_team': teams[0].short_name, 'neg_team': teams[1].short_name}),
                (str(teams[1].id) + "," + str(teams[0].id),
                    _("%(aff_team)s affirmed, %(neg_team)s negated") % {'aff_team': teams[1].short_name, 'neg_team': teams[0].short_name}),
            ]
            self.fields['choose_sides'] = forms.TypedChoiceField(
                choices=side_choices,
                coerce=lambda x: tuple(Team.objects.get(id=int(v)) for v in x.split(",")),
            )
            for team in self.debate.teams:
                self.fields['team_%d' % team.id] = forms.ModelChoiceField(queryset=team.speakers, required=False)

        # 2. Motions fields
        if self.using_motions:
            self.fields['motion'] = MotionModelChoiceField(queryset=self.motions,
                required=True)

        if self.using_vetoes:
            for side in self.sides:
                self.fields[self._fieldname_motion_veto(side)] = MotionModelChoiceField(
                    label=_("%(side_abbr)s's motion veto") % {'side_abbr': get_side_name(self.tournament, side, 'abbr')},
                    queryset=self.motions, required=False, help_text=get_side_name(self.tournament, side, 'full'),
                )

        # 3. Speaker fields
        self.create_participant_fields()

    def create_declared_winner_dropdown(self):
        """This method creates a drop-down with a list of the teams in the debate"""
        return forms.TypedChoiceField(
            label=_("Winner"), required=True, empty_value=None,
            choices=[(None, _("---------"))] + [(s, self.debate.get_team(s).short_name) for s in self.sides],
        )

    def initial_data(self):
        """Generates dictionary of initial form data."""

        initial = {}

        # When bypassing confirmations we just pre-check
        if self.bypassing_checks:
            initial['confirmed'] = True
            # For new ballots default to confirmed status
            if self.debate.result_status == Debate.STATUS_NONE:
                initial['debate_result_status'] = Debate.STATUS_CONFIRMED

        # If sides are already confirmed, initialise the choose sides field
        if self.choosing_sides and self.ballotsub.debate.sides_confirmed:
            try:
                initial['choose_sides'] = str(self.debate.aff_team.id) + "," + str(self.debate.neg_team.id)
            except DebateTeam.DoesNotExist:
                pass

        # Generally, initialise the motion to what is currently in the database.
        # But if there is only one motion and no motion is currently stored in
        # the database for this round, then default to the only motion there is.
        if self.using_motions:
            if not self.ballotsub.motion and self.motions.count() == 1:
                initial['motion'] = self.motions.get()
            else:
                initial['motion'] = self.ballotsub.motion

        if self.using_vetoes:
            for side in self.sides:
                dtmp = self.ballotsub.debateteammotionpreference_set.filter(
                        debate_team__side=side, preference=3).first()
                if dtmp:
                    initial[self._fieldname_motion_veto(side)] = dtmp.motion

        result = self.result_class(self.ballotsub)
        initial.update(self.initial_from_result(result))

        return initial

    def set_tab_indices(self):
        """Sets all the tab indices in the form."""
        # make a list for field names, then set them all at the end
        order = list()

        if 'choose_sides' in self.fields:
            order.append('choose_sides')

        if self.motions.count() > 1:
            order.append('motion')
            order.extend(self._fieldname_motion_veto(side) for side in self.sides)

        order.extend(self.list_participant_fields())
        order.extend(self.list_score_fields())

        if 'password' in self.fields:
            order.append('password')

        order.extend(['confirmed', 'discarded', 'debate_result_status'])

        if self.motions.count() <= 1:
            order.append('motion')
            order.extend(self._fieldname_motion_veto(side) for side in self.sides)

        # now, set
        for i, name in enumerate(order, start=3): # Start at 3 to account for front-end only fields
            try:
                self.fields[name].widget.attrs['tabindex'] = i
            except KeyError as e:
                logger.debug("Skipping tab index for field not found: %s", e)

        self.nexttabindex = i + 1  # for other UI elements in the tempate

    # --------------------------------------------------------------------------
    # Saving
    # --------------------------------------------------------------------------

    def save_ballot(self):

        result = self.result_class(self.ballotsub)

        # 4. Save the sides
        if self.choosing_sides:
            result.set_sides(*self.cleaned_data['choose_sides'])

        # 5. Save motions
        if self.using_motions:
            self.ballotsub.motion = self.cleaned_data['motion']

        if self.using_vetoes:
            for side in self.sides:
                motion_veto = self.cleaned_data[self._fieldname_motion_veto(side)]
                debate_team = self.debate.get_dt(side)
                if motion_veto:
                    self.ballotsub.debateteammotionpreference_set.update_or_create(
                        debate_team=debate_team, preference=3,
                        defaults=dict(motion=motion_veto))
                else:
                    self.ballotsub.debateteammotionpreference_set.filter(
                        debate_team=debate_team, preference=3).delete()

        # 6. Save participant fields
        self.save_participant_fields(result)

        result.save()

    # --------------------------------------------------------------------------
    # Template access methods
    # --------------------------------------------------------------------------

    def motion_veto_fields(self):
        """Generator to allow easy iteration through the motion veto fields."""
        for side in self.sides:
            yield self[self._fieldname_motion_veto(side)]


class ScoresMixin:

    has_scores = True

    # --------------------------------------------------------------------------
    # Field names and field convenience functions
    # --------------------------------------------------------------------------

    @staticmethod
    def _fieldname_speaker(side, pos):
        return '%(side)s_speaker_s%(pos)d' % {'side': side, 'pos': pos}

    @staticmethod
    def _fieldname_ghost(side, pos):
        return '%(side)s_ghost_s%(pos)d' % {'side': side, 'pos': pos}

    # --------------------------------------------------------------------------
    # Form set-up
    # --------------------------------------------------------------------------

    def create_participant_fields(self):
        for side, pos in product(self.sides, self.positions):

            # 3(a). Speaker identity
            if self.choosing_sides:
                queryset = Speaker.objects.filter(team__in=self.debate.teams)
            else:
                queryset = self.debate.get_team(side).speakers
            self.fields[self._fieldname_speaker(side, pos)] = forms.ModelChoiceField(
                queryset=queryset, required=True)

            # 3(b). Ghost fields
            self.fields[self._fieldname_ghost(side, pos)] = forms.BooleanField(required=False,
                label=_("Mark as a duplicate speech"), label_suffix="")

        self.create_score_fields()

    def list_participant_fields(self):
        order = []
        for side, pos in product(self.sides, self.positions):
            order.append(self._fieldname_speaker(side, pos))
        return order

    def list_score_fields(self):
        """Should be overridden by subclasses; the default implementation
        returns an empty list."""
        return []

    def initial_from_result(self, result):
        """Generates the initial from data that uses the DebateResult for the
        debate. Making this its own function allows subclasses to extend this so
        that it can use the same DebateResult as the super class."""
        initial = {}
        for side, pos in product(self.sides, self.positions):
            initial[self._fieldname_speaker(side, pos)] = result.get_speaker(side, pos)
            initial[self._fieldname_ghost(side, pos)] = result.get_ghost(side, pos)
        return initial

    # --------------------------------------------------------------------------
    # Validation methods
    # --------------------------------------------------------------------------

    def clean(self):
        cleaned_data = super().clean()

        self.clean_speakers(cleaned_data)
        self.clean_scoresheet(cleaned_data)

        return cleaned_data

    def clean_speakers(self, cleaned_data):
        """Checks that the speaker selections are valid."""

        # Pull team info again, in case it's changed since the form was loaded.
        if self.choosing_sides:
            teams = cleaned_data.get('choose_sides', [None] * len(self.sides))
        else:
            teams = [self.debate.get_team(side) for side in self.sides]
        if None in teams:
            logger.warning("Team identities not found")

        for side, team in zip(self.sides, teams):

            speaker_positions = dict()
            for pos in range(1, self.last_substantive_position + 1):
                speaker = cleaned_data.get(self._fieldname_speaker(side, pos))
                if speaker is None:
                    logger.warning("Field '%s' not found", self._fieldname_speaker(side, pos))
                    continue

                # The speaker must be on the relevant team.
                if team is not None and speaker not in team.speakers:
                    self.add_error(self._fieldname_speaker(side, pos), forms.ValidationError(
                        _("The speaker %(speaker)s doesn't appear to be on team %(team)s."),
                        params={'speaker': speaker.name, 'team': team.short_name},
                        code='speaker_wrongteam'),
                    )

                # Don't count this speaker if the speech is marked as a ghost
                if not cleaned_data.get(self._fieldname_ghost(side, pos)):
                    speaker_positions.setdefault(speaker, []).append(pos)

            # The substantive speakers must be unique.
            for speaker, positions in speaker_positions.items():
                if len(positions) > 1:
                    # Translators: count is always at least 2
                    message = ngettext(
                        "%(speaker)s appears to have given %(count)d substantive speech.",  # never used, needed for i18n
                        "%(speaker)s appears to have given %(count)d substantive speeches.",
                        len(positions),
                    )
                    params = {'speaker': speaker.name, 'count': len(positions)}
                    for pos in positions:
                        self.add_error(self._fieldname_speaker(side, pos), forms.ValidationError(
                            message, params=params, code='speaker_repeat'))

            # Check reply speaker only if not marked as a ghost
            if self.using_replies and not cleaned_data.get(self._fieldname_ghost(side, self.reply_position)):
                reply_speaker = cleaned_data.get(self._fieldname_speaker(side, self.reply_position))
                last_speaker = cleaned_data.get(self._fieldname_speaker(side, self.last_substantive_position))

                # The last speaker can't give the reply.
                if reply_speaker == last_speaker and reply_speaker is not None:
                    self.add_error(self._fieldname_speaker(side, self.reply_position), forms.ValidationError(
                        _("The last substantive speaker and reply speaker can't be the same."),
                        code='reply_speaker_consecutive',
                    ))

                # The reply speaker must have given a substantive speech.
                if len(speaker_positions.get(reply_speaker, [])) == 0:
                    self.add_error(self._fieldname_speaker(side, self.reply_position), forms.ValidationError(
                        _("The reply speaker for this team did not give a substantive speech."),
                        code='reply_speaker_not_repeat',
                    ))

    def clean_scoresheet(self, cleaned_data):
        """Cleans the speaker score fields.
        Must be implemented by subclasses."""
        raise NotImplementedError

    # --------------------------------------------------------------------------
    # Saving
    # --------------------------------------------------------------------------

    def save_participant_fields(self, result):
        for side, pos in product(self.sides, self.positions):
            speaker = self.cleaned_data[self._fieldname_speaker(side, pos)]
            result.set_speaker(side, pos, speaker)
            is_ghost = self.cleaned_data[self._fieldname_ghost(side, pos)]
            result.set_ghost(side, pos, is_ghost)

        self.populate_result_with_scores(result)

    def populate_result_with_scores(self, result):
        """Should populate `result` with speaker scores in-place, using the data
        in `self.cleaned_data`. Must be implemented by subclasses."""
        raise NotImplementedError

    # --------------------------------------------------------------------------
    # Template access methods
    # --------------------------------------------------------------------------

    def fake_speaker_selects(self):
        for team in self.debate.teams:
            yield self['team_%d' % team.id]

    def scoresheet(self, fieldname_score_func):
        """Returns a list of dictionaries for a single scoresheet, to allow for
        easy iteration of the form. The function `fieldname_score_func` should
        take two arguments `(side, pos)`. This function is called by the
        `.scoresheets()` methods of both subclasses."""
        teams = []
        for side, (side_name, pos_names) in zip(self.sides, side_and_position_names(self.tournament)):
            side_dict = {
                "side_code": side,
                "side_name": side_name,
                "team": self.debate.get_team(side),
                "speakers": [],
            }
            for pos, pos_name in zip(self.positions, pos_names):
                side_dict["speakers"].append({
                    "pos": pos,
                    "name": pos_name,
                    "speaker": self[self._fieldname_speaker(side, pos)],
                    "ghost": self[self._fieldname_ghost(side, pos)],
                    "score": self[fieldname_score_func(side, pos)],
                })
            teams.append(side_dict)
        return teams


class SingleBallotSetForm(ScoresMixin, BaseBallotSetForm):
    """Presents one ballot for the debate. Used for consensus adjudications."""

    result_class = ConsensusDebateResultWithScores

    @staticmethod
    def _fieldname_score(side, pos):
        return '%(side)s_score_s%(pos)d' % {'side': side, 'pos': pos}

    @staticmethod
    def _fieldname_declared_winner():
        return 'declared_winner'

    def create_score_fields(self):
        """Adds the speaker score fields:
         - <side>_score_s#,  one for each score
        """
        for side, pos in product(self.sides, self.positions):
            scorefield = ReplyScoreField if (pos == self.reply_position) else SubstantiveScoreField
            self.fields[self._fieldname_score(side, pos)] = scorefield(
                widget=forms.NumberInput(attrs={'class': 'required number'}),
                tournament=self.tournament,
                required=True,
            )

        if self.using_declared_winner:
            self.fields[self._fieldname_declared_winner()] = self.create_declared_winner_dropdown()

    def initial_from_result(self, result):
        initial = super().initial_from_result(result)

        for side, pos in product(self.sides, self.positions):
            score = result.get_score(side, pos)
            coerce_for_ui = self.fields[self._fieldname_score(side, pos)].coerce_for_ui
            initial[self._fieldname_score(side, pos)] = coerce_for_ui(score)

        if self.using_declared_winner:
            initial[self._fieldname_declared_winner()] = result.winning_side()

        return initial

    def list_score_fields(self):
        """Lists all the score fields. Called by super().set_tab_indices()."""
        order = []
        for side, pos in product(self.sides, self.positions):
            order.append(self._fieldname_score(side, pos))

        if self.using_declared_winner:
            order.append(self._fieldname_declared_winner())
        return order

    # --------------------------------------------------------------------------
    # Validation and save methods
    # --------------------------------------------------------------------------

    def clean_scoresheet(self, cleaned_data):
        try:
            side_totals = {side: sum(cleaned_data[self._fieldname_score(side, pos)]
                           for pos in self.positions) for side in self.sides}
            totals = list(side_totals.values())

        except KeyError as e:
            logger.warning("Field %s not found", str(e))

        else:
<<<<<<< HEAD
            if len(totals) == 2:
                high_point_declared = max(side_totals, key=lambda key: side_totals[key]) == cleaned_data[self._fieldname_declared_winner()]

                # Check that no teams had the same total
                if totals[0] == totals[1] and self.declared_winner in ['none', 'high-points']:
                    self.add_error(None, forms.ValidationError(
                        _("The total scores for the teams are the same (i.e. a draw)."),
                        code='draw'
                    ))
                elif self.declared_winner in ['high-points', 'tied-points'] and not high_point_declared:
                    self.add_error(None, forms.ValidationError(
                        _("The declared winner does not correspond to the team with the highest score."),
                        code='wrong_winner'
                    ))
=======
            # Check that no teams had the same total.
            if len(totals) == 2 and totals[0] == totals[1]:
                self.add_error(None, forms.ValidationError(
                    _("The total scores for the teams are the same (i.e. a draw)."),
                    code='draw',
                ))
>>>>>>> 603ae8d5

            elif len(totals) > 2:
                for total in set(totals):
                    sides = [s for s, t in zip(self.sides, totals) if t == total]
                    if len(sides) > 1:
                        self.add_error(None, forms.ValidationError(
                            _("The total scores for the following teams are the same: %(teams)s"),
                            params={'teams': ", ".join(self._side_name(side) for side in sides)},
                            code='tied_score',
                        ))

            # Check that the margin did not exceed the maximum permissible.
            if len(totals) == 2 and self.max_margin:
                margin = abs(totals[0] - totals[1])
                if margin > self.max_margin:
                    self.add_error(None, forms.ValidationError(
                        _("The margin (%(margin).1f) exceeds the maximum allowable margin (%(max_margin).1f)."),
                        params={'margin': margin, 'max_margin': self.max_margin}, code='max_margin',
                    ))

    def populate_result_with_scores(self, result):
        for side, pos in product(self.sides, self.positions):
            score = self.cleaned_data[self._fieldname_score(side, pos)]
            result.set_score(side, pos, score)

        if self._fieldname_declared_winner() in self.cleaned_data:
            result.set_winner(set([self.cleaned_data[self._fieldname_declared_winner()]]))

    # --------------------------------------------------------------------------
    # Template access methods
    # --------------------------------------------------------------------------

    def scoresheets(self):
        """Generates a sequence of nested dicts that allows for easy iteration
        through the form. Used in the ballot_set.html.html template."""
        sheets = [{"teams": self.scoresheet(self._fieldname_score)}]

        if self.using_declared_winner:
            sheets[0]['declared_winner'] = self[self._fieldname_declared_winner()]
        return sheets


class PerAdjudicatorBallotSetForm(ScoresMixin, BaseBallotSetForm):
    """Presents one ballot per voting adjudicator. Used for voting
    adjudications."""

    result_class = DebateResultByAdjudicatorWithScores

    @staticmethod
    def _fieldname_score(adj, side, pos):
        return '%(side)s_score_a%(adj)d_s%(pos)d' % {'adj': adj.id, 'side': side, 'pos': pos}

    @staticmethod
    def _fieldname_declared_winner(adj):
        return 'declared_winner_a%(adj)d' % {'adj': adj.id}

    def create_score_fields(self):
        """Adds the speaker score fields:
         - <side>_score_a#_s#,  one for each score
        """
        for side, pos in product(self.sides, self.positions):
            scorefield = ReplyScoreField if (pos == self.reply_position) else SubstantiveScoreField
            for adj in self.adjudicators:
                self.fields[self._fieldname_score(adj, side, pos)] = scorefield(
                    widget=forms.NumberInput(attrs={'class': 'required number'}),
                    tournament=self.tournament,
                    required=True,
                )
        if self.using_declared_winner:
            for adj in self.adjudicators:
                self.fields[self._fieldname_declared_winner(adj)] = self.create_declared_winner_dropdown()

    def initial_from_result(self, result):
        initial = super().initial_from_result(result)

        for adj in self.adjudicators:
            for side, pos in product(self.sides, self.positions):
                score = result.get_score(adj, side, pos)
                coerce_for_ui = self.fields[self._fieldname_score(adj, side, pos)].coerce_for_ui
                initial[self._fieldname_score(adj, side, pos)] = coerce_for_ui(score)

            if self.using_declared_winner:
                initial[self._fieldname_declared_winner(adj)] = result.get_winner(adj)

        return initial

    def list_score_fields(self):
        """Lists all the score fields. Called by super().set_tab_indices()."""
        order = []
        for adj in self.adjudicators:
            for side, pos in product(self.sides, self.positions):
                order.append(self._fieldname_score(adj, side, pos))

            if self.using_declared_winner:
                order.append(self._fieldname_declared_winner(adj))
        return order

    # --------------------------------------------------------------------------
    # Validation and save methods
    # --------------------------------------------------------------------------

    def clean_scoresheet(self, cleaned_data):
        for adj in self.adjudicators:
            try:
                side_totals = {side: sum(cleaned_data[self._fieldname_score(adj, side, pos)]
                           for pos in self.positions) for side in self.sides}
                totals = list(side_totals.values())

            except KeyError as e:
                logger.warning("Field %s not found", str(e))

            else:
<<<<<<< HEAD
                if len(totals) == 2:
                    high_point_declared = max(side_totals, key=lambda key: side_totals[key]) == cleaned_data[self._fieldname_declared_winner()]

                    # Check that it was not a draw.
                    if totals[0] == totals[1] and self.declared_winner in ['none', 'high-points']:
                        self.add_error(None, forms.ValidationError(
                            _("The total scores for the teams are the same (i.e. a draw) for adjudicator %(adj)s."),
                            params={'adj': adj.name}, code='draw'
                        ))
                    elif self.declared_winner in ['high-points', 'tied-points'] and not high_point_declared:
                        self.add_error(None, forms.ValidationError(
                            _("The declared winner does not correspond to the team with the highest score for adjudicator %(adj)s."),
                            params={'adj': adj.name}, code='wrong_winner'
                        ))
=======
                # Check that it was not a draw.
                if totals[0] == totals[1]:
                    self.add_error(None, forms.ValidationError(
                        _("The total scores for the teams are the same (i.e. a draw) for adjudicator %(adj)s."),
                        params={'adj': adj.name}, code='draw',
                    ))
>>>>>>> 603ae8d5

                # Check that the margin did not exceed the maximum permissible.
                margin = abs(totals[0] - totals[1])
                if self.max_margin and margin > self.max_margin:
                    self.add_error(None, forms.ValidationError(
                        _("The margin (%(margin).1f) in the ballot of adjudicator %(adj)s exceeds the maximum allowable margin (%(max_margin).1f)."),
                        params={'adj': adj.name, 'margin': margin, 'max_margin': self.max_margin}, code='max_margin',
                    ))

    def populate_result_with_scores(self, result):
        for adj in self.adjudicators:
            for side, pos in product(self.sides, self.positions):
                score = self.cleaned_data[self._fieldname_score(adj, side, pos)]
                result.set_score(adj, side, pos, score)

            declared_winner = self.cleaned_data.get(self._fieldname_declared_winner(adj))
            if declared_winner is not None:
                result.set_winner(adj, set([declared_winner]))

    # --------------------------------------------------------------------------
    # Template access methods
    # --------------------------------------------------------------------------

    def scoresheets(self):
        """Generates a sequence of nested dicts that allows for easy iteration
        through the form. Used in the ballot_set.html template."""
        for adj in self.adjudicators:
            sheet_dict = {
                "adjudicator": adj,
                "teams": self.scoresheet(
                    lambda side, pos: self._fieldname_score(adj, side, pos),
                ),
            }
            if self.using_declared_winner:
                sheet_dict['declared_winner'] = self[self._fieldname_declared_winner(adj)]
            yield sheet_dict


class TeamsMixin:
    """Provides a multiple-select (checkbox) of the teams for scoreless ballots."""

    has_scores = False

    def create_participant_fields(self):
        self.create_score_fields()

    def create_team_selector(self):
        # 3(a). List of teams in multiple-select
        side_choices = [(side, _("%(team)s (%(side)s)") % {
            'team': self.debate.get_team(side).short_name,
            'side': self._side_name(side)}) for side in self.tournament.sides]
        return forms.MultipleChoiceField(choices=side_choices,
                widget=forms.CheckboxSelectMultiple)

    def initial_from_result(self, result):
        return {}

    def clean(self):
        cleaned_data = super().clean()

        if not self.debate.sides_confirmed:
            self.add_error(None, forms.ValidationError(
                _("Sides for this debate are not confirmed. You can't save a result "
                  "for this debate until the sides have been confirmed in the draw."),
                code='sides_unconfirmed',
            ))

<<<<<<< HEAD
        return cleaned_data

    def save_participant_fields(self, result):
        self.populate_result_with_wins(result)

    def list_participant_fields(self):
        return []


class SingleEliminationBallotSetForm(TeamsMixin, BaseBallotSetForm):

    result_class = ConsensusDebateResult

    @staticmethod
    def _fieldname_advancing():
        return 'advancing'

    def create_score_fields(self):
        """Adds the speaker score fields:
         - <side>_score_s#,  one for each score
        """
        self.fields[self._fieldname_advancing()] = self.create_team_selector()

    def list_score_fields(self):
        return [self._fieldname_advancing()]

    def initial_from_result(self, result):
        initial = super().initial_from_result(result)
        initial[self._fieldname_advancing()] = list(result.get_winner())
        return initial

    def clean(self):
        cleaned_data = super().clean()

        num_advancing = 2 if self.tournament.pref('teams_in_debate') == 'bp' and not self.debate.round.is_last else 1
        if self._fieldname_advancing() in cleaned_data and len(cleaned_data[self._fieldname_advancing()]) != num_advancing:
            self.add_error(self._fieldname_advancing(), forms.ValidationError(
                ngettext(
                    "There must be exactly %(n)d team advancing.",
                    "There must be exactly %(n)d teams advancing.",
                    num_advancing
                ) % {'n': num_advancing},
                code='num_advancing'
=======
        if 'advancing' in cleaned_data and len(cleaned_data['advancing']) != 2:
            self.add_error('advancing', forms.ValidationError(
                _("There must be exactly two teams advancing."),
                code='num_advancing',
>>>>>>> 603ae8d5
            ))

        return cleaned_data

    def populate_result_with_wins(self, result):
        result.set_winner(set(self.cleaned_data[self._fieldname_advancing()]))

    def scoresheets(self):
        return [{'advancing': self[self._fieldname_advancing()]}]


class PerAdjudicatorEliminationBallotSetForm(TeamsMixin, BaseBallotSetForm):

    result_class = DebateResultByAdjudicator

    @staticmethod
    def _fieldname_advancing(adj):
        return 'advancing_a%(adj)d' % {'adj': adj.id}

    def create_score_fields(self):
        for adj in self.adjudicators:
            self.fields[self._fieldname_advancing(adj)] = self.create_team_selector()

    def list_score_fields(self):
        return [self._fieldname_advancing(adj) for adj in self.adjudicators]

    def initial_from_result(self, result):
        initial = super().initial_from_result(result)
        for adj in self.adjudicators:
            initial[self._fieldname_advancing(adj)] = [result.get_winner(adj)]
        return initial

    def clean(self):
        cleaned_data = super().clean()

        for adj in self.adjudicators:
            if self._fieldname_advancing(adj) in cleaned_data and len(cleaned_data[self._fieldname_advancing(adj)]) != 1:
                self.add_error(self._fieldname_advancing(adj), forms.ValidationError(
                    _("There must be exactly 1 team advancing."),
                    code='num_advancing'
                ))

    def populate_result_with_wins(self, result):
        for adj in self.adjudicators:
            result.set_winner(adj, set(self.cleaned_data[self._fieldname_advancing(adj)]))

    def scoresheets(self):
        for adj in self.adjudicators:
            yield {'advancing': self[self._fieldname_advancing(adj)]}<|MERGE_RESOLUTION|>--- conflicted
+++ resolved
@@ -699,7 +699,6 @@
             logger.warning("Field %s not found", str(e))
 
         else:
-<<<<<<< HEAD
             if len(totals) == 2:
                 high_point_declared = max(side_totals, key=lambda key: side_totals[key]) == cleaned_data[self._fieldname_declared_winner()]
 
@@ -714,14 +713,6 @@
                         _("The declared winner does not correspond to the team with the highest score."),
                         code='wrong_winner'
                     ))
-=======
-            # Check that no teams had the same total.
-            if len(totals) == 2 and totals[0] == totals[1]:
-                self.add_error(None, forms.ValidationError(
-                    _("The total scores for the teams are the same (i.e. a draw)."),
-                    code='draw',
-                ))
->>>>>>> 603ae8d5
 
             elif len(totals) > 2:
                 for total in set(totals):
@@ -834,7 +825,6 @@
                 logger.warning("Field %s not found", str(e))
 
             else:
-<<<<<<< HEAD
                 if len(totals) == 2:
                     high_point_declared = max(side_totals, key=lambda key: side_totals[key]) == cleaned_data[self._fieldname_declared_winner()]
 
@@ -849,14 +839,6 @@
                             _("The declared winner does not correspond to the team with the highest score for adjudicator %(adj)s."),
                             params={'adj': adj.name}, code='wrong_winner'
                         ))
-=======
-                # Check that it was not a draw.
-                if totals[0] == totals[1]:
-                    self.add_error(None, forms.ValidationError(
-                        _("The total scores for the teams are the same (i.e. a draw) for adjudicator %(adj)s."),
-                        params={'adj': adj.name}, code='draw',
-                    ))
->>>>>>> 603ae8d5
 
                 # Check that the margin did not exceed the maximum permissible.
                 margin = abs(totals[0] - totals[1])
@@ -924,7 +906,6 @@
                 code='sides_unconfirmed',
             ))
 
-<<<<<<< HEAD
         return cleaned_data
 
     def save_participant_fields(self, result):
@@ -968,12 +949,6 @@
                     num_advancing
                 ) % {'n': num_advancing},
                 code='num_advancing'
-=======
-        if 'advancing' in cleaned_data and len(cleaned_data['advancing']) != 2:
-            self.add_error('advancing', forms.ValidationError(
-                _("There must be exactly two teams advancing."),
-                code='num_advancing',
->>>>>>> 603ae8d5
             ))
 
         return cleaned_data
