--- conflicted
+++ resolved
@@ -17,12 +17,8 @@
 from adjallocation.models import DebateAdjudicator
 from draw.models import Debate
 from draw.prefetch import populate_opponents
-<<<<<<< HEAD
 from notifications.utils import ballots_email_generator
-from options.utils import use_team_code_names_data_entry
-=======
 from options.utils import use_team_code_names, use_team_code_names_data_entry
->>>>>>> 8e486d19
 from participants.models import Adjudicator
 from tournaments.mixins import (CurrentRoundMixin, PersonalizablePublicTournamentPageMixin, PublicTournamentPageMixin,
                                 RoundMixin, SingleObjectByRandomisedUrlMixin, SingleObjectFromTournamentMixin,
@@ -525,7 +521,17 @@
     tournament_field_name = 'round__tournament'
     template_name = 'public_ballot_set.html'
 
-<<<<<<< HEAD
+    def matchup_description(self, debate):
+        if use_team_code_names(self.tournament, self.tabroom):
+            return debate.matchup_codes
+        else:
+            return debate.matchup
+
+    def get_object(self):
+        debate = super().get_object()
+        matchup = self.matchup_description(debate)
+        return matchup
+
     def check_permissions(self, debate):
         round = debate.round
         if round.silent and not round.tournament.pref('all_results_released'):
@@ -541,34 +547,6 @@
         if debate.confirmed_ballot is None:
             logger.warning("Refused public view of ballots for %s: no confirmed ballot", debate)
             return (404, _("The debate %s does not have a confirmed ballot.") % debate.matchup)
-=======
-    def matchup_description(self, debate):
-        if use_team_code_names(self.tournament, self.tabroom):
-            return debate.matchup_codes
-        else:
-            return debate.matchup
-
-    def get_object(self):
-        debate = super().get_object()
-        matchup = self.matchup_description(debate)
-
-        round = debate.round
-        if round.silent and not round.tournament.pref('all_results_released'):
-            logger.warning("Refused public view of ballots for %s: %s is silent", matchup, round.name)
-            raise Http404("This debate is in %s, which is a silent round." % round.name)
-        if round.seq >= round.tournament.current_round.seq and not round.tournament.pref('all_results_released'):
-            logger.warning("Refused public view of ballots for %s: %s results not yet available", matchup, round.name)
-            raise Http404("This debate is in %s, the results for which aren't available yet." % round.name)
-
-        if debate.result_status != Debate.STATUS_CONFIRMED:
-            logger.warning("Refused public view of ballots for %s: not confirmed", debate)
-            raise Http404("The result for debate %s is not confirmed." % matchup)
-        if debate.confirmed_ballot is None:
-            logger.warning("Refused public view of ballots for %s: no confirmed ballot", debate)
-            raise Http404("The debate %s does not have a confirmed ballot." % matchup)
-
-        return debate
->>>>>>> 8e486d19
 
     def get_context_data(self, **kwargs):
         kwargs['motion'] = self.object.confirmed_ballot.motion
