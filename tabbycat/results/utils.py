import logging
from itertools import combinations

from django.contrib.humanize.templatetags.humanize import ordinal
from django.db.models import Count
from django.utils.translation import gettext as _
from django.utils.translation import gettext_lazy

from draw.models import Debate
from options.utils import use_team_code_names
from tournaments.utils import get_side_name

logger = logging.getLogger(__name__)


def get_status_meta(debate):
    if debate.result_status == Debate.STATUS_NONE:
        return "x", "text-danger", 0, _("No Ballot")
    elif debate.result_status == Debate.STATUS_DRAFT:
        return "circle", "text-info", 2, _("Ballot is Unconfirmed")
    elif debate.result_status == Debate.STATUS_CONFIRMED:
        return "check", "text-success", 3, _("Ballot is Confirmed")
    else:
        raise ValueError('Debate has no discernable status')


def readable_ballotsub_result(debateresult):
    """ Make a human-readable representation of a debate result """

<<<<<<< HEAD
    def get_display_name(dt, t, use_codes):
        return {
            'team_name': dt.team.code_name if use_codes else dt.team.short_name,
            'side_abbr': dt.get_side_abbr(t),
=======
    def format_dt(dt, t, use_codes):
        # Translators: e.g. "{Melbourne 1} as {OG}", "{Cape Town 1} as {CO}"
        return _("%(team)s as %(side)s") % {
            'team': dt.team.code_name if use_codes else dt.team.short_name,
            'side': dt.get_side_abbr(t),
>>>>>>> 48e32e6e
        }

    def format_dt(dt, t, use_codes):
        # Translators: e.g. "{Melbourne 1} as {OG}", "{Cape Town 1} as {CO}"
        return _("%(team_name)s as %(side_abbr)s") % get_display_name(dt, t, use_codes)

    t = debateresult.tournament
    use_codes = use_team_code_names(t, True)

    try:
        if t.pref('teams_in_debate') == 'two':
            result_winner = _("%(team_name)s (%(side_abbr)s) won") % get_display_name(debateresult.winning_dt(), t, use_codes)
            # Translators: The team here is the losing team
            result = _("vs %(team_name)s (%(side_abbr)s)") % get_display_name(debateresult.losing_dt(), t, use_codes)
        elif not debateresult.is_voting and debateresult.is_elimination:
            result_winner = _("Advancing: %(advancing_list)s<br>\n")
            result_winner = result_winner % {
                'advancing_list': ", ".join(format_dt(dt, t, use_codes) for dt in debateresult.advancing_dt())
            }
            result = _("Eliminated: %(eliminated_list)s")
            result = result % {
                'eliminated_list': ", ".join(format_dt(dt, t, use_codes) for dt in debateresult.eliminated_dt()),
            }

        else:  # BP preliminary round
            ordered = debateresult.get_ranked_dt()

            result_winner = _("1st: %(first_team)s<br>\n")
            result_winner = result_winner % {'first_team':  format_dt(ordered[0], t, use_codes)}
            result = _("2nd: %(second_team)s<br>\n"
                       "3rd: %(third_team)s<br>\n"
                       "4th: %(fourth_team)s")
            result = result % {
                'second_team': format_dt(ordered[1], t, use_codes),
                'third_team':  format_dt(ordered[2], t, use_codes),
                'fourth_team': format_dt(ordered[3], t, use_codes),
            }

    except (IndexError, AttributeError):
        logger.warning("Error constructing latest result string", exc_info=True)
        if use_codes:
            matchup = debateresult.debate.matchup_codes
        else:
            matchup = debateresult.debate.matchup
        result_winner = _("Error with result for %(debate)s") % {'debate': matchup}
        result = ""

    return result_winner, result


def set_float_or_int(number, step_value):
    """Used to ensure the values sent through to the frontend <input> are
    either Ints or Floats such that the validation can handle them properly"""
    if step_value.is_integer():
        return int(number)
    else:
        return number


def get_result_status_stats(round):
    """Returns a dict where keys are result statuses of debates; values are the
    number of debates in the round with that status.

    There is also an additional key 'B' that denotes those with ballots checked
    in, but whose results are not entered."""

    # query looks like: [{'result_status': 'C', 'result_status__count': 8}, ...]
    query = round.debate_set.values('result_status').annotate(Count('result_status')).order_by()

    # The query doesn't return zeroes where appropriate - for statuses with no
    # debates, it just omits the item altogether. So initialize a dict:
    choices = [code for code, name in Debate.STATUS_CHOICES]
    stats = dict.fromkeys(choices, 0)
    for item in query:
        stats[item['result_status']] = item['result_status__count']

    return stats


def populate_identical_ballotsub_lists(ballotsubs):
    """Sets an attribute `identical_ballotsub_versions` on each BallotSubmission
    in `ballotsubs` to a list of version numbers of the other BallotSubmissions
    that are identical to it.

    Two ballot submissions are identical if they share the same debate, motion,
    speakers and all speaker scores."""

    from .prefetch import populate_results
    populate_results(ballotsubs)

    for ballotsub in ballotsubs:
        ballotsub.identical_ballotsub_versions = []

    for ballotsub1, ballotsub2 in combinations(ballotsubs, 2):
        if ballotsub1.result.identical(ballotsub2.result):
            ballotsub1.identical_ballotsub_versions.append(ballotsub2.version)
            ballotsub2.identical_ballotsub_versions.append(ballotsub1.version)

    for ballotsub in ballotsubs:
        ballotsub.identical_ballotsub_versions.sort()


_BP_POSITION_NAMES = [
    # Translators: Abbreviation for Prime Minister
    [gettext_lazy("PM"),
    # Translators: Abbreviation for Deputy Prime Minister
     gettext_lazy("DPM")],
    # Translators: Abbreviation for Leader of the Opposition
    [gettext_lazy("LO"),
    # Translators: Abbreviation for Deputy Leader of the Opposition
     gettext_lazy("DLO")],
    # Translators: Abbreviation for Member for the Government
    [gettext_lazy("MG"),
    # Translators: Abbreviation for Government Whip
     gettext_lazy("GW")],
    # Translators: Abbreviation for Member for the Opposition
    [gettext_lazy("MO"),
    # Translators: Abbreviation for Opposition Whip
     gettext_lazy("OW")],
]


def side_and_position_names(tournament):
    """Yields 2-tuples (side, positions), where position is a list of position
    names, all being translated human-readable names. This should eventually
    be extended to return an appropriate list for the tournament configuration.
    """
    sides = [get_side_name(tournament, side, 'full').title() for side in tournament.sides]

    if tournament.pref('teams_in_debate') == 'bp' \
            and tournament.last_substantive_position == 2 \
            and tournament.reply_position is None:

        for side, positions in zip(sides, _BP_POSITION_NAMES):
            yield side, positions

    else:
        for side in sides:
            positions = [_("Reply") if pos == tournament.reply_position
                else ordinal(pos)
                for pos in tournament.positions]
            yield side, positions<|MERGE_RESOLUTION|>--- conflicted
+++ resolved
@@ -27,18 +27,10 @@
 def readable_ballotsub_result(debateresult):
     """ Make a human-readable representation of a debate result """
 
-<<<<<<< HEAD
     def get_display_name(dt, t, use_codes):
         return {
             'team_name': dt.team.code_name if use_codes else dt.team.short_name,
             'side_abbr': dt.get_side_abbr(t),
-=======
-    def format_dt(dt, t, use_codes):
-        # Translators: e.g. "{Melbourne 1} as {OG}", "{Cape Town 1} as {CO}"
-        return _("%(team)s as %(side)s") % {
-            'team': dt.team.code_name if use_codes else dt.team.short_name,
-            'side': dt.get_side_abbr(t),
->>>>>>> 48e32e6e
         }
 
     def format_dt(dt, t, use_codes):
@@ -56,7 +48,7 @@
         elif not debateresult.is_voting and debateresult.is_elimination:
             result_winner = _("Advancing: %(advancing_list)s<br>\n")
             result_winner = result_winner % {
-                'advancing_list': ", ".join(format_dt(dt, t, use_codes) for dt in debateresult.advancing_dt())
+                'advancing_list': ", ".join(format_dt(dt, t, use_codes) for dt in debateresult.advancing_dt()),
             }
             result = _("Eliminated: %(eliminated_list)s")
             result = result % {
