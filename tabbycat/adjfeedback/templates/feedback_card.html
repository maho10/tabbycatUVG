--- conflicted
+++ resolved
@@ -9,16 +9,15 @@
       {% trans "Unconfirmed; will not affect this adjudicator's score." %}
       </div>
     {% endif %}
-<<<<<<< HEAD
     {% if feedback.ignored %}
       <div class="list-group-item list-group-item-dark h6 text-light" data-toggle="tooltip"
            title="{% trans 'The feedback is counted for the adjudicator, but is not taken into account when calculating scores.' %}">
       {% trans "Ignored; will not affect this adjudicator's score." %}
-=======
+      </div>
+    {% endif %}
     {% if not feedback.debate_adjudicator.get_type_display %}
       <div class="list-group-item list-group-item-danger h6">
-      {% trans "This feedback is submitted on an adjudicator but it looks like they have been since been removed from the debate. You should probably go to the Edit Database area and delete this feedback." %}
->>>>>>> 4a869ece
+          {% trans "This feedback is submitted on an adjudicator but it looks like they have been since been removed from the debate. You should probably go to the Edit Database area and delete this feedback." %}
       </div>
     {% endif %}
     <div class="list-group-item h5">
