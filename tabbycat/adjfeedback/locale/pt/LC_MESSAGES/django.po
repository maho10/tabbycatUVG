<<<<<<< HEAD
# Tabbycat translations, adjfeedback module
# Copyright (C) 2018 Tabbycat developers and translators
# This file is distributed under the same license as the Tabbycat package.
# Chuan-Zheng Lee <czlee@stanford.edu>, 2018
#
#, fuzzy
=======
>>>>>>> b4fb6dfe
msgid ""
msgstr ""
"Project-Id-Version: tabbycat\n"
"Report-Msgid-Bugs-To: \n"
"POT-Creation-Date: 2019-07-21 05:14-0700\n"
<<<<<<< HEAD
"PO-Revision-Date: YEAR-MO-DA HO:MI+ZONE\n"
"Language-Team: Portuguese (https://www.transifex.com/tabbycat-jp/teams/86216/"
"pt/)\n"
"Language: pt\n"
=======
"PO-Revision-Date: 2019-08-12 12:33\n"
"Last-Translator: philip_tc\n"
"Language-Team: Portuguese\n"
"Language: pt_PT\n"
>>>>>>> b4fb6dfe
"MIME-Version: 1.0\n"
"Content-Type: text/plain; charset=UTF-8\n"
"Content-Transfer-Encoding: 8bit\n"
"Plural-Forms: nplurals=2; plural=(n != 1);\n"
"X-Generator: crowdin.com\n"
"X-Crowdin-Project: tabbycat\n"
"X-Crowdin-Language: pt-PT\n"
"X-Crowdin-File: /develop/tabbycat/adjfeedback/locale/en/LC_MESSAGES/django.po\n"

#: adjfeedback/admin.py:43
msgid "Integer scales must have a minimum and maximum"
msgstr "Escalas de números inteiros devem ter um mínimo e um máximo"

#: adjfeedback/admin.py:68 adjfeedback/admin.py:126
msgid "target"
msgstr "alvo"

#: adjfeedback/admin.py:69 adjfeedback/admin.py:127 adjfeedback/models.py:219
msgid "source adjudicator"
msgstr "juiz fonte"

#: adjfeedback/admin.py:70 adjfeedback/admin.py:128 adjfeedback/models.py:221
msgid "source team"
msgstr "dupla fonte"

#: adjfeedback/admin.py:84
msgid "Target"
msgstr "Alvo"

#: adjfeedback/admin.py:85 adjfeedback/admin.py:149
msgid "Source"
msgstr "Fonte"

#: adjfeedback/admin.py:167
#, python-format
msgid "1 feedback submission was marked as confirmed. Note that this may have caused other feedback submissions to be marked as unconfirmed."
msgid_plural "%(count)d feedback submissions were marked as confirmed. Note that this may have caused other feedback submissions to be marked as unconfirmed."
msgstr[0] "1 submissão de feedback foi marcada como confirmada. Note que isso pode ter causado com que outras submissões de feedback tenham sido marcadas como não confirmadas."
msgstr[1] "%(count)d submissões de feedback foram marcadas como confirmadas. Note que isso pode ter causado com que outras submissões de feedback tenham sido marcadas como não confirmadas."

#: adjfeedback/admin.py:179
#, python-format
msgid "1 feedback submission was not marked as confirmed, probably because other feedback submissions that conflict with it were also marked as confirmed."
msgid_plural "%(count)d feedback submissions were not marked as confirmed, probably because other feedback submissions that conflict with them were also marked as confirmed."
msgstr[0] "1 submissão de feedback não foi marcada como confirmado, provavelmente porque outras submissões de feedback conflitantes também foram marcadas como confirmadas."
msgstr[1] "%(count)d submissões de feedback não foram marcadas como confirmados, provavelmente porque outras submissões de feedback conflitantes também foram marcadas como confirmadas."

#: adjfeedback/admin.py:192
#, python-format
msgid "1 feedback submission was marked as unconfirmed."
msgid_plural "%(count)d feedback submissions were marked as unconfirmed."
msgstr[0] "1 submissão de feedback foi marcada como não confirmada."
msgstr[1] "%(count)d submissões de feedback foram marcadas como não confirmadas."

#: adjfeedback/admin.py:202
#, python-format
msgid "1 feedback submission is now ignored."
msgid_plural "%(count)d feedback submissions are now ignored."
msgstr[0] "1 submissão de feedback está agora como \"ignorada\"."
msgstr[1] "%(count)d submissões de feedback estão agora como \"ignoradas\"."

#: adjfeedback/admin.py:212
#, python-format
msgid "1 feedback submission is now recognized."
msgid_plural "%(count)d feedback submissions are now recognized."
msgstr[0] "1 submissão de feedback agora está como \"reconhecida\"."
msgstr[1] "%(count)d submissões de feedback estão agora como \"reconhecidas\"."

#: adjfeedback/apps.py:7
msgid "Adjudicator Feedback"
msgstr "Avaliação de juiz"

#: adjfeedback/forms.py:25
msgid "chair"
msgstr "presidente"

#: adjfeedback/forms.py:26
msgid "solo"
msgstr "sozinho"

#: adjfeedback/forms.py:27
msgid "panellist"
msgstr "juiz auxiliar"

#: adjfeedback/forms.py:28
msgid "trainee"
msgstr "aprendiz"

#. Translators: Please leave this blank, it should be left for the base Django translations.
#: adjfeedback/forms.py:56
msgid "Yes"
msgstr "Sim"

#. Translators: Please leave this blank, it should be left for the base Django translations.
#: adjfeedback/forms.py:58
msgid "No"
msgstr "Não"

#. Translators: Please leave this blank, it should be left for the base Django translations.
#: adjfeedback/forms.py:73 adjfeedback/forms.py:82
msgid "This field is required."
msgstr "Este campo é obrigatório."

#: adjfeedback/forms.py:169
#, python-format
msgid "Overall score (%(min)d=worst; %(max)d=best)"
msgstr "Pontuação geral (%(min)d=pior; %(max)d=melhor)"

#: adjfeedback/forms.py:181
msgid "Ignored"
msgstr "Ignorado"

#. Translators: e.g. "Megan Pearson (Round 2 chair)", with round="Round 2", adjpos="chair"
#. Translators: e.g. "Megan Pearson (Round 3 panellist)", with round="Round 3", adjpos="panellist"
#: adjfeedback/forms.py:240 adjfeedback/forms.py:299
#, python-format
msgid "%(name)s (%(round)s %(adjpos)s)"
msgstr "%(name)s (%(round)s %(adjpos)s)"

#: adjfeedback/forms.py:258 adjfeedback/forms.py:320
msgid "-- Adjudicators --"
msgstr "-- Juízes --"

#: adjfeedback/forms.py:273
msgid "Adjudicator this feedback is about"
msgstr "Juiz que este feedback é sobre"

#: adjfeedback/forms.py:296
#, python-format
msgid "%(name)s (%(round)s)"
msgstr "%(name)s (%(round)s)"

#: adjfeedback/forms.py:302
#, python-format
msgid "%(name)s (%(round)s — chair gave oral)"
msgstr "%(name)s (%(round)s — o presidente deu feedback oral)"

#: adjfeedback/forms.py:304
#, python-format
msgid "%(name)s (%(round)s — chair rolled, this panellist gave oral)"
msgstr "%(name)s (%(round)s — o presidente delegou para este juiz o feedback oral)"

#: adjfeedback/forms.py:380
#, python-format
msgid "This line (for %(adjudicator)s) didn't have a score"
msgstr "Esta linha (para %(adjudicator)s) não teve uma pontuação"

#: adjfeedback/forms.py:385
#, python-format
msgid "This line (for %(adjudicator)s) had too many columns"
msgstr "Esta linha (para %(adjudicator)s) teve muitas colunas"

#: adjfeedback/forms.py:398
#, python-format
msgid "There are several adjudicators called \"%(adjudicator)s\", so you can't use the bulk importer to update their score. Please do so in the Feedback Overview page instead."
msgstr "Existem vários juízes chamados \"%(adjudicator)s\", então você não pode usar o importador em massa para atualizar suas pontuações. Por favor, faça isso na página Visão Geral do Feedback."

#: adjfeedback/forms.py:404
#, python-format
msgid "There is no adjudicator in this tournament with the name \"%(adjudicator)s\""
msgstr "Não há juiz neste torneio com o nome de \"%(adjudicator)s\""

#: adjfeedback/forms.py:412
#, python-format
msgid "The score for %(adjudicator)s, \"%(score)s\", isn't a number"
msgstr "A pontuação para %(adjudicator)s, \"%(score)s\", não é um número"

#: adjfeedback/forms.py:427
msgid "There were no scores to import."
msgstr "Não haviam pontuações para importar."

#: adjfeedback/models.py:13 adjfeedback/models.py:214
msgid "adjudicator"
msgstr "juiz"

#: adjfeedback/models.py:16
msgid "round"
msgstr "rodada"

#: adjfeedback/models.py:17 adjfeedback/models.py:215
msgid "score"
msgstr "pontuação"

#: adjfeedback/models.py:18
msgid "timestamp"
msgstr "marca de tempo"

#: adjfeedback/models.py:21
msgid "adjudicator test score history"
msgstr "histórico do juiz da pontuação de teste"

#: adjfeedback/models.py:22
msgid "adjudicator test score histories"
msgstr "históricos do juiz da pontuação de teste"

#: adjfeedback/models.py:30
msgid "question"
msgstr "pergunta"

#: adjfeedback/models.py:32
msgid "feedback"
msgstr "feedback"

#: adjfeedback/models.py:43 adjfeedback/models.py:51 adjfeedback/models.py:59
#: adjfeedback/models.py:67
msgid "answer"
msgstr "resposta"

#: adjfeedback/models.py:46
msgid "adjudicator feedback boolean answer"
msgstr "resposta booleana de uma avaliação de juiz"

#: adjfeedback/models.py:47
msgid "adjudicator feedback boolean answers"
msgstr "respostas booleanas de uma avaliação de juiz"

#: adjfeedback/models.py:54
msgid "adjudicator feedback integer answer"
msgstr ""

#: adjfeedback/models.py:55
msgid "adjudicator feedback integer answers"
msgstr ""

#: adjfeedback/models.py:62
msgid "adjudicator feedback float answer"
msgstr ""

#: adjfeedback/models.py:63
msgid "adjudicator feedback float answers"
msgstr ""

#: adjfeedback/models.py:70
msgid "adjudicator feedback string answer"
msgstr ""

#: adjfeedback/models.py:71
msgid "adjudicator feedback string answers"
msgstr ""

#: adjfeedback/models.py:89
msgid "checkbox"
msgstr "caixa de seleção"

#: adjfeedback/models.py:90
msgid "yes/no (dropdown)"
msgstr ""

#: adjfeedback/models.py:91
msgid "integer (textbox)"
msgstr ""

#: adjfeedback/models.py:92
msgid "integer scale"
msgstr ""

#: adjfeedback/models.py:93
msgid "float"
msgstr ""

#: adjfeedback/models.py:94 adjfeedback/models.py:126
msgid "text"
msgstr "texto"

#: adjfeedback/models.py:95
msgid "long text"
msgstr "texto longo"

#: adjfeedback/models.py:96
msgid "select one"
msgstr "selecione um"

#: adjfeedback/models.py:97
msgid "select multiple"
msgstr "selecione vários"

#: adjfeedback/models.py:122
msgid "tournament"
msgstr "torneio"

#: adjfeedback/models.py:124
msgid "sequence number"
msgstr "número sequencial"

#: adjfeedback/models.py:127
msgid "The question displayed to participants, e.g., \"Did you agree with the decision?\""
msgstr "A pergunta exibida aos participantes, por exemplo, \"Concordou com a decisão?\""

#: adjfeedback/models.py:129
msgid "name"
msgstr "nome"

#: adjfeedback/models.py:130
msgid "A short name for the question, e.g., \"Agree with decision\""
msgstr "Um apelido para a pergunta, por exemplo, \"Concordar com a decisão\""

#: adjfeedback/models.py:132
msgid "reference"
msgstr "referência"

#: adjfeedback/models.py:133
msgid "Code-compatible reference, e.g., \"agree_with_decision\""
msgstr "Referência compatível com a programação, por exemplo, \"concordo_com_decisao\""

#: adjfeedback/models.py:136
msgid "from adjudicator"
msgstr "do juiz"

#: adjfeedback/models.py:137
msgid "Adjudicators should be asked this question (about other adjudicators)"
msgstr "Deverão ser feitas estas perguntas aos juízes (sobre outros juízes)"

#: adjfeedback/models.py:139
msgid "from team"
msgstr "das duplas"

#: adjfeedback/models.py:140
msgid "Teams should be asked this question"
msgstr "Estas perguntas devem ser feitas às duplas"

#: adjfeedback/models.py:143
msgid "answer type"
msgstr "tipo de resposta"

#: adjfeedback/models.py:145
msgid "required"
msgstr "obrigatório"

#: adjfeedback/models.py:146
msgid "Whether participants are required to fill out this field"
msgstr "Se os participantes são obrigados a preencher este campo"

#: adjfeedback/models.py:148
msgid "minimum value"
msgstr "valor mínimo"

#: adjfeedback/models.py:149
<<<<<<< HEAD
msgid ""
"Minimum allowed value for numeric fields (ignored for text or boolean fields)"
msgstr ""
=======
msgid "Minimum allowed value for numeric fields (ignored for text or boolean fields)"
msgstr "Valor mínimo permitido para campos numéricos (ignorado para campos de texto ou booleanos)"
>>>>>>> b4fb6dfe

#: adjfeedback/models.py:151
msgid "maximum value"
msgstr "valor máximo"

#: adjfeedback/models.py:152
<<<<<<< HEAD
msgid ""
"Maximum allowed value for numeric fields (ignored for text or boolean fields)"
msgstr ""
=======
msgid "Maximum allowed value for numeric fields (ignored for text or boolean fields)"
msgstr "Valor máximo permitido para campos numéricos (ignorado para campos de texto ou booleanos)"
>>>>>>> b4fb6dfe

#: adjfeedback/models.py:159
msgid "choices"
msgstr "escolhas"

#: adjfeedback/models.py:160
<<<<<<< HEAD
msgid ""
"Permissible choices for select one/multiple fields, separated by "
"'//' (ignored for other fields)"
msgstr ""
=======
msgid "Permissible choices for select one/multiple fields, separated by '//' (ignored for other fields)"
msgstr "Opções aceitáveis para selecionar um/vários campos, separados por '//' (ignoradas para outros campos)"
>>>>>>> b4fb6dfe

#: adjfeedback/models.py:165
msgid "adjudicator feedback question"
msgstr "pergunta para a avaliação dos juízes"

#: adjfeedback/models.py:166
msgid "adjudicator feedback questions"
msgstr "perguntas para a avaliação dos juízes"

#: adjfeedback/models.py:224 adjfeedback/views.py:787
msgid "ignored"
msgstr "ignorado"

#: adjfeedback/models.py:225
msgid "Whether the feedback should affect the judge's score"
msgstr "Se a avaliação deve afetar a pontuação do juiz"

#: adjfeedback/models.py:229
msgid "adjudicator feedback"
msgstr "avaliação de juiz"

#: adjfeedback/models.py:230
msgid "adjudicator feedbacks"
msgstr "avaliações de juiz"

#: adjfeedback/models.py:277
msgid "Either the source adjudicator or source team wasn't specified."
msgstr "O juiz de origem ou a dupla de origem não foi especificada."

#: adjfeedback/models.py:280
msgid "There was both a source adjudicator and a source team."
msgstr "Houve tanto um juiz de origem quanto uma dupla de origem."

#: adjfeedback/models.py:282
msgid "There is no adjudicator specified as the target for this feedback.Perhaps they were deleted?"
msgstr "Não há nenhum juiz especificado como alvo deste feedback.Talvez eles tenham sido excluídos?"

#: adjfeedback/models.py:284
msgid "Adjudicator did not see this debate."
msgstr "O juiz não viu este debate."

#: adjfeedback/tables.py:19
msgid "Whether the adj is marked as breaking (click to mark)"
msgstr "Se o juiz está marcado como classificado (clique para marcar)"

#: adjfeedback/tables.py:45
msgid "Current weighted score"
msgstr "Pontuação ponderada atualizada"

#: adjfeedback/tables.py:50
msgid "This adjudicator's current rating."
msgstr "A classificação atual deste juiz."

#: adjfeedback/tables.py:58
msgid "Test score result"
msgstr "Resultado da pontuação do teste"

#: adjfeedback/tables.py:65
msgid "Click to edit test score"
msgstr "Clique para editar a pontuação do teste"

#: adjfeedback/tables.py:70
msgid "Assigned test score"
msgstr "Pontuação do teste atribuída"

#: adjfeedback/tables.py:79
msgid "The current difference between an adjudicator's test score and current score"
msgstr "A diferença atual entre a pontuação do teste do juiz e a pontuação atual"

#: adjfeedback/tables.py:83
msgid "The difference between this adjudicator's test score and current score"
msgstr "A diferença entre a pontuação do teste do juiz e a pontuação atual"

#: adjfeedback/tables.py:92
msgid "The standard deviation of this adjudicator's current scores; with larger numbers meaning less consistent feedback scores."
msgstr "O desvio padrão das pontuações atuais deste juiz; com números maiores, o que significa menos resultados consistentes de avaliações de juízes."

#: adjfeedback/tables.py:96
msgid "The standard deviation of this adjudicator's current scores"
msgstr "O desvio padrão dos resultados atuais deste juiz"

#: adjfeedback/tables.py:19
msgid "Whether the adj is marked as breaking (click to mark)"
msgstr ""

#: adjfeedback/tables.py:45
msgid "Current weighted score"
msgstr ""

#: adjfeedback/tables.py:50
msgid "This adjudicator's current rating."
msgstr ""

#: adjfeedback/tables.py:58
msgid "Test score result"
msgstr ""

#: adjfeedback/tables.py:65
msgid "Click to edit test score"
msgstr ""

#: adjfeedback/tables.py:70
msgid "Assigned test score"
msgstr ""

#: adjfeedback/tables.py:79
msgid ""
"The current difference between an adjudicator's test score and current score"
msgstr ""

#: adjfeedback/tables.py:83
msgid "The difference between this adjudicator's test score and current score"
msgstr ""

#: adjfeedback/tables.py:92
msgid ""
"The standard deviation of this adjudicator's current scores; with larger "
"numbers meaning less consistent feedback scores."
msgstr ""

#: adjfeedback/tables.py:96
msgid "The standard deviation of this adjudicator's current scores"
msgstr ""

#: adjfeedback/tables.py:105
msgid "Feedback Per Round"
msgstr "Avaliação por Rodada"

#: adjfeedback/tables.py:106
msgid "Hover over the data points to show the average score received in that round"
msgstr "Passe sobre os pontos de dados para mostrar a pontuação média recebida nessa rodada"

#: adjfeedback/tables.py:123
#, python-format
msgid "View %(count)s<br>feedbacks"
msgstr "Ver %(count)s<br>avaliações"

#: adjfeedback/tables.py:136
msgid "Edit<br>Note"
msgstr "Editar<br>Nota"

#: adjfeedback/tables.py:156
msgid "Unsubmitted feedback ballots"
msgstr "Cédulas de feedback não enviadas"

#: adjfeedback/tables.py:180
msgid "View Missing Feedback"
msgstr "Visualizar avaliações faltantes"

#: adjfeedback/tables.py:106
msgid ""
"Hover over the data points to show the average score received in that round"
msgstr ""

#: adjfeedback/tables.py:123
#, python-format
msgid "View %(count)s<br>feedbacks"
msgstr ""

#: adjfeedback/tables.py:136
msgid "Edit<br>Note"
msgstr ""

#: adjfeedback/tables.py:156
msgid "Unsubmitted feedback ballots"
msgstr ""

#: adjfeedback/tables.py:180
msgid "View Missing Feedback"
msgstr ""

#: adjfeedback/templates/add_feedback.html:5
msgid "Who is the feedback from?"
msgstr "De quem é esta avaliação?"

#: adjfeedback/templates/add_feedback.html:6
#: adjfeedback/templates/enter_feedback.html:5
msgid "Enter Feedback"
msgstr "Inserir avaliação"

#: adjfeedback/templates/enter_feedback.html:9
#, python-format
msgid "Add Feedback from %(source_name)s"
msgstr "Adicionar feedback de %(source_name)s"

#: adjfeedback/templates/enter_feedback.html:13
#: adjfeedback/templates/feedback_base.html:42
msgid "Add Feedback"
msgstr "Adicionar feedback"

#: adjfeedback/templates/enter_feedback.html:21
msgid "There are no feedback options because no rounds have been released to the public yet. Check back when they have!"
msgstr "Não há avaliações a serem feitas porque nenhuma rodada foi divulgada ao público. Volte quanto tiverem!"

#: adjfeedback/templates/enter_feedback.html:27
<<<<<<< HEAD
msgid ""
"This tournament expects you to submit feedback <strong>only on the "
"adjudicator who delivered the adjudication</strong>. Do not submit feedback "
"on other adjudicators."
msgstr ""

#: adjfeedback/templates/enter_feedback.html:29
msgid ""
"This tournament expects you to submit feedback on all of the adjudicators on "
"the panel (including trainees)."
msgstr ""

#: adjfeedback/templates/enter_feedback.html:43
msgid ""
"There are some problems with this feedback submission. Please review and "
"correct them."
msgstr ""

#: adjfeedback/templates/enter_feedback.html:58
msgid ""
"When submitting this form your IP address will be stored for logging "
"purposes."
msgstr ""
=======
msgid "This tournament expects you to submit feedback <strong>only on the adjudicator who delivered the adjudication</strong>. Do not submit feedback on other adjudicators."
msgstr "Este torneio espera que você envie avaliação <strong>apenas no juiz que der o feedback</strong>. Não envie avaliações sobre outros juízes."

#: adjfeedback/templates/enter_feedback.html:29
msgid "This tournament expects you to submit feedback on all of the adjudicators on the panel (including trainees)."
msgstr "Este torneio espera que você avalie todos os juízes na mesa (incluindo aprendizes)."

#: adjfeedback/templates/enter_feedback.html:43
msgid "There are some problems with this feedback submission. Please review and correct them."
msgstr "Há alguns problemas com a submissão desta avaliação. Por favor, reveja e conserte-os."

#: adjfeedback/templates/enter_feedback.html:58
msgid "When submitting this form your IP address will be stored for logging purposes."
msgstr "Ao enviar este formulário, seu endereço IP será armazenado para fins de registro."
>>>>>>> b4fb6dfe

#: adjfeedback/templates/feedback_base.html:8
msgid "Overview"
msgstr "Visão geral"

#: adjfeedback/templates/feedback_base.html:12
msgid "Latest"
msgstr "Último"

#: adjfeedback/templates/feedback_base.html:16
msgid "Unsubmitted"
msgstr "Não submetido"

#: adjfeedback/templates/feedback_base.html:20
msgid "Important"
msgstr "Importante"

#: adjfeedback/templates/feedback_base.html:24
msgid "Comments"
<<<<<<< HEAD
msgstr ""

#: adjfeedback/templates/feedback_base.html:28
msgid "By Source"
msgstr ""

#: adjfeedback/templates/feedback_base.html:32
msgid "By Target"
msgstr ""
=======
msgstr "Comentários"

#: adjfeedback/templates/feedback_base.html:28
msgid "By Source"
msgstr "Por fonte"

#: adjfeedback/templates/feedback_base.html:32
msgid "By Target"
msgstr "Por alvo"
>>>>>>> b4fb6dfe

#: adjfeedback/templates/feedback_base.html:39
msgid "Bulk Update Scores"
msgstr ""

#: adjfeedback/templates/feedback_by_source.html:4
#: adjfeedback/templates/feedback_by_source.html:5
#, python-format
msgid "Feedback %(source_type)s %(source_name)s"
msgstr "Feedback %(source_type)s%(source_name)s"

#: adjfeedback/templates/feedback_by_source.html:12
#, python-format
msgid "%(source_name)s hasn't submitted any feedback yet."
msgstr "%(source_name)s ainda não submeteu nenhum feedback."

#: adjfeedback/templates/feedback_by_source.html:17
#, python-format
msgid "%(source_name)s hasn't received any feedback yet."
msgstr "%(source_name)s ainda não recebeu nenhuma avaliação."

#: adjfeedback/templates/feedback_card.html:8
<<<<<<< HEAD
msgid ""
"This is most likely because the team or adjudicator who submitted this "
"feedback has submitted several times on the same person; or because a team "
"has submitted feedback on multiple panellists (rather than just the "
"orallist)."
msgstr ""
=======
msgid "This is most likely because the team or adjudicator who submitted this feedback has submitted several times on the same person; or because a team has submitted feedback on multiple panellists (rather than just the orallist)."
msgstr "Isso é muito provável porque a dupla ou o juiz que enviou essa avaliação submeteu várias vezes sobre a mesma pessoa; ou porque a dupla enviou várias avaliações em múltiplos juízes (ao invés de ter enviado apenas sobre o juiz que deu o feedback)."
>>>>>>> b4fb6dfe

#: adjfeedback/templates/feedback_card.html:9
msgid "Unconfirmed; will not affect this adjudicator's score."
msgstr "Não confirmado; não afetará a pontuação deste juiz."

#: adjfeedback/templates/feedback_card.html:14
msgid "The feedback is counted for the adjudicator, but is not taken into account when calculating scores."
msgstr "A avaliação é considerado para o juiz, mas não é tido em conta para o cálculo da pontuação."

#: adjfeedback/templates/feedback_card.html:15
msgid "Ignored; will not affect this adjudicator's score."
msgstr "Ignorado; não afetará a pontuação deste juiz."

#: adjfeedback/templates/feedback_card.html:20
msgid "This feedback is submitted on an adjudicator but it looks like they have been since been removed from the debate. You should probably go to the Edit Database area and delete this feedback."
msgstr "Esta avaliação foi submetida para um juiz, mas parece que ele foi removido do debate. Você provavelmente deve ir para a área de Editar Banco de Dados e excluir esta avaliação."

#: adjfeedback/templates/feedback_card.html:29
msgid "The score given in this piece of feedback."
msgstr "A pontuação dada para esta parte da avaliação."

#: adjfeedback/templates/feedback_card.html:30
#, python-format
msgid "%(rname)s %(score)s"
<<<<<<< HEAD
msgstr ""

#: adjfeedback/templates/feedback_card.html:34
#, python-format
msgid ""
"\n"
"        On %(adj)s\n"
"      "
msgstr ""
=======
msgstr "%(rname)s %(score)s"

#: adjfeedback/templates/feedback_card.html:34
#, python-format
msgid "\n"
"        On %(adj)s\n"
"      "
msgstr "\n"
"        Em %(adj)s\n"
"      "
>>>>>>> b4fb6dfe

#: adjfeedback/templates/feedback_card.html:39
#, python-format
msgid "<span class=\"text-secondary small\">Received as %(as)s</span>"
<<<<<<< HEAD
msgstr ""
=======
msgstr "<span class=\"text-secondary small\">Recebido como %(as)s</span>"
>>>>>>> b4fb6dfe

#: adjfeedback/templates/feedback_card.html:43
#, python-format
msgid "Test %(test)s"
<<<<<<< HEAD
msgstr ""

#: adjfeedback/templates/feedback_card.html:50
#, python-format
msgid ""
"From %(source)s <span class=\"text-secondary small\">(their "
"%(relationship)s)</span>"
msgstr ""

#: adjfeedback/templates/feedback_card.html:54
#, python-format
msgid ""
"From %(source)s <span class=\"text-secondary small\">(%(relationship)s from "
"%(side)s)</span>"
msgstr ""
=======
msgstr "Teste %(test)s"

#: adjfeedback/templates/feedback_card.html:50
#, python-format
msgid "From %(source)s <span class=\"text-secondary small\">(their %(relationship)s)</span>"
msgstr "De %(source)s <span class=\"text-secondary small\">(seus %(relationship)s)</span>"

#: adjfeedback/templates/feedback_card.html:54
#, python-format
msgid "From %(source)s <span class=\"text-secondary small\">(%(relationship)s from %(side)s)</span>"
msgstr "De %(source)s <span class=\"text-secondary small\">(%(relationship)s de %(side)s)</span>"
>>>>>>> b4fb6dfe

#: adjfeedback/templates/feedback_card.html:58
msgid "From unknown"
msgstr "De desconhecido"

#: adjfeedback/templates/feedback_card.html:85
#, python-format
msgid "%(time)s"
<<<<<<< HEAD
msgstr ""

#: adjfeedback/templates/feedback_card.html:90
msgid ""
"Unconfirmed feedback is not counted as having been submitted and does not "
"affect this adjudicator\\"
msgstr ""

#: adjfeedback/templates/feedback_card.html:95
msgid "Un-confirm"
msgstr ""

#: adjfeedback/templates/feedback_card.html:95
msgid "Confirm"
msgstr ""

#: adjfeedback/templates/feedback_card.html:100
msgid ""
"Ignored feedback is counted as having been submitted, but does not affect "
"this adjudicator\\"
msgstr ""

#: adjfeedback/templates/feedback_card.html:105
msgid "Un-ignore"
msgstr ""

#: adjfeedback/templates/feedback_card.html:105
=======
msgstr "%(time)s"

#: adjfeedback/templates/feedback_card.html:90
msgid "Unconfirmed feedback is not counted as having been submitted and does not affect this adjudicator's score."
msgstr ""

#: adjfeedback/templates/feedback_card.html:95
msgid "Un-confirm"
msgstr "Desfazer confirmação"

#: adjfeedback/templates/feedback_card.html:95
msgid "Confirm"
msgstr "Confirmar"

#: adjfeedback/templates/feedback_card.html:100
msgid "Ignored feedback is counted as having been submitted, but does not affect this adjudicator's score."
msgstr ""

#: adjfeedback/templates/feedback_card.html:105
msgid "Un-ignore"
msgstr "Desfazer o \"ignorar\""

#: adjfeedback/templates/feedback_card.html:105
>>>>>>> b4fb6dfe
msgid "Ignore"
msgstr "Ignorar"

#: adjfeedback/templates/feedback_cards_list.html:17
msgid "No feedback has been submitted yet"
msgstr "Nenhum feedback foi submetido até agora"

#: adjfeedback/templates/feedback_overview.html:4
#, python-format
msgid "<span id=\"c_breaking\">%(c_breaking)s</span> marked as breaking"
msgstr "<span id=\"c_breaking\">%(c_breaking)s</span> marcado como classificante"

#: adjfeedback/templates/feedback_overview.html:10
#, python-format
msgid "The current <a href=\"%(option_url)s\" class=\"alert-link\">feedback configuration</a> allows and expects only chairs to submit feedback (on their panellists and trainees)."
msgstr "A atual <a href=\"%(option_url)s\" class=\"alert-link\">configuração de avaliação</a>permite e espera que apenas os presidentes enviem avaliações (sobre seus auxiliares e aprendizes)."

#: adjfeedback/templates/feedback_overview.html:14
#, python-format
msgid "The current <a href=\"%(option_url)s\" class=\"alert-link\">feedback configuration</a> allows and expects both chairs and panellists to submit feedback on each other, and also chairs to submit on trainees."
msgstr "A atual <a href=\"%(option_url)s\" class=\"alert-link\">configuração de avaliação</a> permite e espera que tanto os presidentes quanto os auxiliares enviem avaliações um sobre o outro, mas apenas presidentes enviam sobre os aprendizes."

#: adjfeedback/templates/feedback_overview.html:20
#, python-format
msgid "The current <a href=\"%(option_url)s\" class=\"alert-link\">feedback configuration</a> allows and expects all adjudicators (including trainees) to submit feedback on every other member of the panel (including trainees)."
msgstr "A atual <a href=\"%(option_url)s\" class=\"alert-link\">configuração de avaliação</a> permite e espera que todos os juízes (incluindo os aprendizes) enviem avaliações sobre todos os outros membros da mesa (incluindo aprendizes)."

#: adjfeedback/templates/feedback_overview.html:31
#, python-format
<<<<<<< HEAD
msgid ""
"There is <strong>%(nadjs_outside_range)s adjudicator</strong> with a score "
"<strong>outside the permitted range</strong> of adjudicator scores, which is "
"currently set as %(min_score)s to %(max_score)s. This can cause adjudicator "
"auto-allocation to behave in unexpected ways. If you'd like to use a wider "
"score range, you can configure this in <a href=\"%(feedback_settings_url)s\" "
"class=\"alert-link\"> feedback settings</a>."
msgid_plural ""
"There are <strong>%(nadjs_outside_range)s adjudicators</strong> with scores "
"<strong>outside the permitted range</strong> of adjudicator scores, which is "
"currently set as %(min_score)s to %(max_score)s. This can cause adjudicator "
"auto-allocation to behave in unexpected ways. If you'd like to use a wider "
"score range, you can configure this in <a href=\"%(feedback_settings_url)s\" "
"class=\"alert-link\"> feedback settings</a>."
msgstr[0] ""
msgstr[1] ""
=======
msgid "There is <strong>%(nadjs_outside_range)s adjudicator</strong> with a score <strong>outside the permitted range</strong> of adjudicator scores, which is currently set as %(min_score)s to %(max_score)s. This can cause adjudicator auto-allocation to behave in unexpected ways. If you'd like to use a wider score range, you can configure this in <a href=\"%(feedback_settings_url)s\" class=\"alert-link\"> feedback settings</a>."
msgid_plural "There are <strong>%(nadjs_outside_range)s adjudicators</strong> with scores <strong>outside the permitted range</strong> of adjudicator scores, which is currently set as %(min_score)s to %(max_score)s. This can cause adjudicator auto-allocation to behave in unexpected ways. If you'd like to use a wider score range, you can configure this in <a href=\"%(feedback_settings_url)s\" class=\"alert-link\"> feedback settings</a>."
msgstr[0] "Há um <strong>%(nadjs_outside_range)s juiz</strong> com a pontuação <strong>fora da margem permitida</strong> de pontuações de juízes, que atualmente é de %(min_score)s até %(max_score)s. Isso pode causar que a alocação automática de juízes aja de formas não previstas. Se você preferir utilizar uma margem mais ampla de pontuação, você pode configurar isso em <a href=\"%(feedback_settings_url)s\" class=\"alert-link\">configuração de avaliação</a>."
msgstr[1] "Há <strong>%(nadjs_outside_range)s juízes</strong> com pontuações <strong>fora da margem permitida</strong> de pontuações de juízes, que atualmente é de %(min_score)s até %(max_score)s. Isso pode causar que a alocação automática de juízes aja de formas não previstas. Se você preferir utilizar uma margem mais ampla de pontuação, você pode configurar isso em <a href=\"%(feedback_settings_url)s\" class=\"alert-link\">configuração de avaliação</a>."
>>>>>>> b4fb6dfe

#: adjfeedback/templates/overview_breakdowns.html:13
#, python-format
msgid "%(count)s adjudicator currently has a score equal to or above %(min)s and below %(max)s. That is %(percent)s%% of the adjudicator pool."
msgid_plural "%(count)s adjudicators currently have a score equal to or above %(min)s and below %(max)s. That is %(percent)s%% of the adjudicator pool."
msgstr[0] ""
msgstr[1] ""

#: adjfeedback/templates/overview_breakdowns.html:27
#, python-format
msgid "Score Distributions (range is %(min_score)s–%(max_score)s)"
msgstr ""

#: adjfeedback/templates/overview_breakdowns.html:43
msgid "Test"
msgstr "Teste"

#: adjfeedback/templates/overview_breakdowns.html:49
msgid "Feedback"
msgstr "Avaliação de juiz"

#: adjfeedback/templates/overview_breakdowns.html:53
#, python-format
msgid "The proportion of an adjudicator's score determined by feedback vs the test is set on a per-round basis. Click this link and edit the 'Feedback weight' field to modify this ratio for %(round)s."
msgstr ""

#: adjfeedback/templates/overview_breakdowns.html:57
msgid "Score Ratio"
msgstr ""

#: adjfeedback/templates/overview_breakdowns.html:72
#, python-format
msgid "There is %(c_chairs)s debate per round, so there needs to be %(c_chairs)s chair."
msgid_plural "There are %(c_chairs)s debates per round, so there need to be %(c_chairs)s chairs."
msgstr[0] ""
msgstr[1] ""

#: adjfeedback/templates/overview_breakdowns.html:78
#, python-format
msgid "There is %(c_debates)s debate per round, but only %(c_chairs)s above the minimum voting score."
msgid_plural "There are %(c_debates)s debates per round, but only %(c_chairs)s above the minimum voting score."
msgstr[0] ""
msgstr[1] ""

#: adjfeedback/templates/overview_breakdowns.html:85
#, python-format
msgid "%(c_chairs)s chair"
msgid_plural "%(c_chairs)s chairs"
msgstr[0] ""
msgstr[1] ""

#: adjfeedback/templates/overview_breakdowns.html:95
msgid "All adjudicators with a score high enough to vote, but who aren't allocated as chairs, are allocated as panellists by the auto-allocator."
msgstr ""

#: adjfeedback/templates/overview_breakdowns.html:99
#, python-format
msgid "%(c_panellists)s panellist"
msgid_plural "%(c_panellists)s panellists"
msgstr[0] ""
msgstr[1] ""

#: adjfeedback/templates/overview_breakdowns.html:109
#, python-format
msgid "Adjudicators are allocated as trainees by the auto-allocator if their score is less than the 'minimum voting score' (currently %(min_voting)s) set in this tournament's Draw Rules configuration."
msgstr ""

#: adjfeedback/templates/overview_breakdowns.html:114
#, python-format
msgid "%(c_trainees)s trainee"
msgid_plural "%(c_trainees)s trainees"
msgstr[0] ""
msgstr[1] ""

#: adjfeedback/templates/overview_breakdowns.html:123
#, python-format
msgid "Auto-Allocate Distributions (%(min_voting_score)s+ to vote)"
msgstr ""

#: adjfeedback/templates/overview_modals.html:10
msgid "Change Test Score"
msgstr ""

#: adjfeedback/templates/overview_modals.html:17
#, python-format
<<<<<<< HEAD
msgid ""
"The score range for adjudicators is between <strong>%(pref.adj_min_score)s</"
"strong> and <strong>%(pref.adj_max_score)s</strong>. Decimals are permitted. "
"This can be configured in <a href=\"%(feedback_options)s\">Feedback "
"settings</a>."
=======
msgid "The score range for adjudicators is between <strong>%(pref.adj_min_score)s</strong> and <strong>%(pref.adj_max_score)s</strong>. Decimals are permitted. This can be configured in <a href=\"%(feedback_options)s\">Feedback settings</a>."
>>>>>>> b4fb6dfe
msgstr ""

#: adjfeedback/templates/overview_modals.html:25
#, python-format
<<<<<<< HEAD
msgid ""
"The minimum score require to be allocated as a panellist or chair (when "
"using the auto-allocator) is <strong>%(min_voting_score)s</strong>. This can "
"be configured in <a href=\"%(draw_rules)s\">Draw settings</a>."
=======
msgid "The minimum score require to be allocated as a panellist or chair (when using the auto-allocator) is <strong>%(min_voting_score)s</strong>. This can be configured in <a href=\"%(draw_rules)s\">Draw settings</a>."
>>>>>>> b4fb6dfe
msgstr ""

#: adjfeedback/templates/overview_modals.html:34
msgid "Test score"
msgstr "Nota do teste"

#: adjfeedback/templates/overview_modals.html:41
msgid "Save Test Score"
msgstr "Salvar pontuação do teste"

#: adjfeedback/templates/overview_modals.html:56
msgid "Edit Note"
msgstr "Editar nota"

#: adjfeedback/templates/overview_modals.html:70
msgid "Save"
msgstr "Salvar"

#: adjfeedback/templates/public_add_feedback.html:4
msgid "Who are you?"
msgstr "Quem é você?"

#: adjfeedback/templates/public_add_feedback.html:5
msgid "click your name or your team on this list"
msgstr ""

#: adjfeedback/templates/public_add_feedback.html:13
#: adjfeedback/templates/public_add_feedback.html:20
#, python-format
msgid "Add feedback from %(name)s"
msgstr "Adicionar avaliações de %(name)s"

#: adjfeedback/templates/update_adjudicator_scores.html:4
#: adjfeedback/templates/update_adjudicator_scores.html:6
msgctxt "page title"
msgid "Update Adjudicator Scores"
msgstr "Atualizar Pontuações dos Juízes"

#: adjfeedback/templates/update_adjudicator_scores.html:11
#, python-format
<<<<<<< HEAD
msgid ""
"There aren't any adjudicators in this tournament, so you can't update any "
"scores. You might want to <a href=\"%(import_url)s\" class=\"alert-link"
"\">import some adjudicators</a> first."
msgstr ""
=======
msgid "There aren't any adjudicators in this tournament, so you can't update any scores. You might want to <a href=\"%(import_url)s\" class=\"alert-link\">import some adjudicators</a> first."
msgstr "Não há quaisquer juízes neste torneio, então você não pode atualizar quaisquer pontuações. Você talvez queira <a href=\"%(import_url)s\" class=\"alert-link\"> importar alguns juízes </a> primeiro."
>>>>>>> b4fb6dfe

#: adjfeedback/templates/update_adjudicator_scores.html:28
msgid "Paste a list of adjudicators' names and their new scores, in the format: <code>adjudicator,score</code>. For example:"
msgstr ""

#: adjfeedback/templates/update_adjudicator_scores.html:40
msgid "The adjudicators' names must match their names in the tab system exactly."
msgstr ""

#: adjfeedback/templates/update_adjudicator_scores.html:47
msgid "There are some problems with the data on this form:"
msgstr ""

#: adjfeedback/templates/update_adjudicator_scores.html:58
msgid "Submit"
msgstr "Submeter"

#: adjfeedback/views.py:121
msgid "Feedback Overview"
msgstr "Visão geral do feedback"

#: adjfeedback/views.py:147
msgid "Find Feedback on Adjudicator"
msgstr "Procurar feedback de um juiz"

#: adjfeedback/views.py:158 adjfeedback/views.py:182 adjfeedback/views.py:197
#, python-format
msgid "%(count)d feedback"
msgid_plural "%(count)d feedbacks"
msgstr[0] "%(count)d feedback"
msgstr[1] "%(count)d feedbacks"

#: adjfeedback/views.py:161 adjfeedback/views.py:187 adjfeedback/views.py:202
msgid "Feedbacks"
msgstr "Feedbacks"

#: adjfeedback/views.py:168
msgid "Find Feedback"
msgstr "Procurar feedback"

#: adjfeedback/views.py:176 adjfeedback/views.py:732
msgid "From Teams"
msgstr "Das duplas"

#: adjfeedback/views.py:191 adjfeedback/views.py:726
msgid "From Adjudicators"
msgstr "Dos juízes"

#: adjfeedback/views.py:276
msgid "Latest Feedback"
msgstr "Último feedback"

#: adjfeedback/views.py:277
msgid "(30 most recent)"
msgstr "(30 mais recentes)"

#: adjfeedback/views.py:287
msgid "Only Comments"
<<<<<<< HEAD
msgstr ""

#: adjfeedback/views.py:288
msgid "(250 most recent)"
msgstr ""
=======
msgstr "Apenas Comentários"

#: adjfeedback/views.py:288
msgid "(250 most recent)"
msgstr "(250 mais recentes)"
>>>>>>> b4fb6dfe

#: adjfeedback/views.py:299
msgid "Important Feedback"
msgstr ""

#: adjfeedback/views.py:300
msgid "(rating was much higher/lower than expected)"
msgstr ""

#: adjfeedback/views.py:367
msgid "A Team"
msgstr "Uma dupla"

#: adjfeedback/views.py:372
msgid "Team"
msgstr "Dupla"

#: adjfeedback/views.py:379 adjfeedback/views.py:404
msgid "Institution"
msgstr "Instituição"

#: adjfeedback/views.py:387
msgid "An Adjudicator"
msgstr "Um juiz"

#: adjfeedback/views.py:397
msgid "Adjudicator"
msgstr "Juiz"

#: adjfeedback/views.py:524
#, python-format
msgid "Feedback from %(source)s on %(target)s added."
msgstr ""

#: adjfeedback/views.py:554
#, python-format
msgid "Thanks, %(source)s! Your feedback on %(target)s has been recorded."
msgstr ""

#: adjfeedback/views.py:633
#, python-format
msgid "Whoops! I didn't recognise that adjudicator: %(adj)s"
msgstr ""

#: adjfeedback/views.py:656
msgid "Whoops! The value isn't a valid test score."
msgstr ""

#: adjfeedback/views.py:689
#, python-format
msgid "Whoops! There was an error interpreting that string: %s"
msgstr ""

#: adjfeedback/views.py:697
msgid "Feedback Progress"
msgstr ""

#: adjfeedback/views.py:718
#, python-format
msgid "%(nmissing)d missing feedback submission (%(fulfilled).1f%% returned)"
<<<<<<< HEAD
msgid_plural ""
"%(nmissing)d missing feedback submissions (%(fulfilled).1f%% returned)"
=======
msgid_plural "%(nmissing)d missing feedback submissions (%(fulfilled).1f%% returned)"
>>>>>>> b4fb6dfe
msgstr[0] ""
msgstr[1] ""

#: adjfeedback/views.py:763
#, python-format
msgid "Feedback for %(adj)s from %(source)s is now %(result)s."
msgstr ""

#: adjfeedback/views.py:777
msgid "confirmed"
msgstr ""

#: adjfeedback/views.py:777
msgid "un-confirmed"
msgstr ""

#: adjfeedback/views.py:787
msgid "un-ignored"
msgstr ""

#: adjfeedback/views.py:823
#, python-format
msgid "Updated test score for %(count)d adjudicator."
msgid_plural "Updated test scores for %(count)d adjudicators."
msgstr[0] ""
msgstr[1] ""
<|MERGE_RESOLUTION|>--- conflicted
+++ resolved
@@ -1,28 +1,12 @@
-<<<<<<< HEAD
-# Tabbycat translations, adjfeedback module
-# Copyright (C) 2018 Tabbycat developers and translators
-# This file is distributed under the same license as the Tabbycat package.
-# Chuan-Zheng Lee <czlee@stanford.edu>, 2018
-#
-#, fuzzy
-=======
->>>>>>> b4fb6dfe
 msgid ""
 msgstr ""
 "Project-Id-Version: tabbycat\n"
 "Report-Msgid-Bugs-To: \n"
 "POT-Creation-Date: 2019-07-21 05:14-0700\n"
-<<<<<<< HEAD
-"PO-Revision-Date: YEAR-MO-DA HO:MI+ZONE\n"
-"Language-Team: Portuguese (https://www.transifex.com/tabbycat-jp/teams/86216/"
-"pt/)\n"
-"Language: pt\n"
-=======
 "PO-Revision-Date: 2019-08-12 12:33\n"
 "Last-Translator: philip_tc\n"
 "Language-Team: Portuguese\n"
 "Language: pt_PT\n"
->>>>>>> b4fb6dfe
 "MIME-Version: 1.0\n"
 "Content-Type: text/plain; charset=UTF-8\n"
 "Content-Transfer-Encoding: 8bit\n"
@@ -360,43 +344,24 @@
 msgstr "valor mínimo"
 
 #: adjfeedback/models.py:149
-<<<<<<< HEAD
-msgid ""
-"Minimum allowed value for numeric fields (ignored for text or boolean fields)"
-msgstr ""
-=======
 msgid "Minimum allowed value for numeric fields (ignored for text or boolean fields)"
 msgstr "Valor mínimo permitido para campos numéricos (ignorado para campos de texto ou booleanos)"
->>>>>>> b4fb6dfe
 
 #: adjfeedback/models.py:151
 msgid "maximum value"
 msgstr "valor máximo"
 
 #: adjfeedback/models.py:152
-<<<<<<< HEAD
-msgid ""
-"Maximum allowed value for numeric fields (ignored for text or boolean fields)"
-msgstr ""
-=======
 msgid "Maximum allowed value for numeric fields (ignored for text or boolean fields)"
 msgstr "Valor máximo permitido para campos numéricos (ignorado para campos de texto ou booleanos)"
->>>>>>> b4fb6dfe
 
 #: adjfeedback/models.py:159
 msgid "choices"
 msgstr "escolhas"
 
 #: adjfeedback/models.py:160
-<<<<<<< HEAD
-msgid ""
-"Permissible choices for select one/multiple fields, separated by "
-"'//' (ignored for other fields)"
-msgstr ""
-=======
 msgid "Permissible choices for select one/multiple fields, separated by '//' (ignored for other fields)"
 msgstr "Opções aceitáveis para selecionar um/vários campos, separados por '//' (ignoradas para outros campos)"
->>>>>>> b4fb6dfe
 
 #: adjfeedback/models.py:165
 msgid "adjudicator feedback question"
@@ -478,49 +443,6 @@
 msgid "The standard deviation of this adjudicator's current scores"
 msgstr "O desvio padrão dos resultados atuais deste juiz"
 
-#: adjfeedback/tables.py:19
-msgid "Whether the adj is marked as breaking (click to mark)"
-msgstr ""
-
-#: adjfeedback/tables.py:45
-msgid "Current weighted score"
-msgstr ""
-
-#: adjfeedback/tables.py:50
-msgid "This adjudicator's current rating."
-msgstr ""
-
-#: adjfeedback/tables.py:58
-msgid "Test score result"
-msgstr ""
-
-#: adjfeedback/tables.py:65
-msgid "Click to edit test score"
-msgstr ""
-
-#: adjfeedback/tables.py:70
-msgid "Assigned test score"
-msgstr ""
-
-#: adjfeedback/tables.py:79
-msgid ""
-"The current difference between an adjudicator's test score and current score"
-msgstr ""
-
-#: adjfeedback/tables.py:83
-msgid "The difference between this adjudicator's test score and current score"
-msgstr ""
-
-#: adjfeedback/tables.py:92
-msgid ""
-"The standard deviation of this adjudicator's current scores; with larger "
-"numbers meaning less consistent feedback scores."
-msgstr ""
-
-#: adjfeedback/tables.py:96
-msgid "The standard deviation of this adjudicator's current scores"
-msgstr ""
-
 #: adjfeedback/tables.py:105
 msgid "Feedback Per Round"
 msgstr "Avaliação por Rodada"
@@ -545,28 +467,6 @@
 #: adjfeedback/tables.py:180
 msgid "View Missing Feedback"
 msgstr "Visualizar avaliações faltantes"
-
-#: adjfeedback/tables.py:106
-msgid ""
-"Hover over the data points to show the average score received in that round"
-msgstr ""
-
-#: adjfeedback/tables.py:123
-#, python-format
-msgid "View %(count)s<br>feedbacks"
-msgstr ""
-
-#: adjfeedback/tables.py:136
-msgid "Edit<br>Note"
-msgstr ""
-
-#: adjfeedback/tables.py:156
-msgid "Unsubmitted feedback ballots"
-msgstr ""
-
-#: adjfeedback/tables.py:180
-msgid "View Missing Feedback"
-msgstr ""
 
 #: adjfeedback/templates/add_feedback.html:5
 msgid "Who is the feedback from?"
@@ -592,31 +492,6 @@
 msgstr "Não há avaliações a serem feitas porque nenhuma rodada foi divulgada ao público. Volte quanto tiverem!"
 
 #: adjfeedback/templates/enter_feedback.html:27
-<<<<<<< HEAD
-msgid ""
-"This tournament expects you to submit feedback <strong>only on the "
-"adjudicator who delivered the adjudication</strong>. Do not submit feedback "
-"on other adjudicators."
-msgstr ""
-
-#: adjfeedback/templates/enter_feedback.html:29
-msgid ""
-"This tournament expects you to submit feedback on all of the adjudicators on "
-"the panel (including trainees)."
-msgstr ""
-
-#: adjfeedback/templates/enter_feedback.html:43
-msgid ""
-"There are some problems with this feedback submission. Please review and "
-"correct them."
-msgstr ""
-
-#: adjfeedback/templates/enter_feedback.html:58
-msgid ""
-"When submitting this form your IP address will be stored for logging "
-"purposes."
-msgstr ""
-=======
 msgid "This tournament expects you to submit feedback <strong>only on the adjudicator who delivered the adjudication</strong>. Do not submit feedback on other adjudicators."
 msgstr "Este torneio espera que você envie avaliação <strong>apenas no juiz que der o feedback</strong>. Não envie avaliações sobre outros juízes."
 
@@ -631,7 +506,6 @@
 #: adjfeedback/templates/enter_feedback.html:58
 msgid "When submitting this form your IP address will be stored for logging purposes."
 msgstr "Ao enviar este formulário, seu endereço IP será armazenado para fins de registro."
->>>>>>> b4fb6dfe
 
 #: adjfeedback/templates/feedback_base.html:8
 msgid "Overview"
@@ -651,17 +525,6 @@
 
 #: adjfeedback/templates/feedback_base.html:24
 msgid "Comments"
-<<<<<<< HEAD
-msgstr ""
-
-#: adjfeedback/templates/feedback_base.html:28
-msgid "By Source"
-msgstr ""
-
-#: adjfeedback/templates/feedback_base.html:32
-msgid "By Target"
-msgstr ""
-=======
 msgstr "Comentários"
 
 #: adjfeedback/templates/feedback_base.html:28
@@ -671,7 +534,6 @@
 #: adjfeedback/templates/feedback_base.html:32
 msgid "By Target"
 msgstr "Por alvo"
->>>>>>> b4fb6dfe
 
 #: adjfeedback/templates/feedback_base.html:39
 msgid "Bulk Update Scores"
@@ -694,17 +556,8 @@
 msgstr "%(source_name)s ainda não recebeu nenhuma avaliação."
 
 #: adjfeedback/templates/feedback_card.html:8
-<<<<<<< HEAD
-msgid ""
-"This is most likely because the team or adjudicator who submitted this "
-"feedback has submitted several times on the same person; or because a team "
-"has submitted feedback on multiple panellists (rather than just the "
-"orallist)."
-msgstr ""
-=======
 msgid "This is most likely because the team or adjudicator who submitted this feedback has submitted several times on the same person; or because a team has submitted feedback on multiple panellists (rather than just the orallist)."
 msgstr "Isso é muito provável porque a dupla ou o juiz que enviou essa avaliação submeteu várias vezes sobre a mesma pessoa; ou porque a dupla enviou várias avaliações em múltiplos juízes (ao invés de ter enviado apenas sobre o juiz que deu o feedback)."
->>>>>>> b4fb6dfe
 
 #: adjfeedback/templates/feedback_card.html:9
 msgid "Unconfirmed; will not affect this adjudicator's score."
@@ -729,17 +582,6 @@
 #: adjfeedback/templates/feedback_card.html:30
 #, python-format
 msgid "%(rname)s %(score)s"
-<<<<<<< HEAD
-msgstr ""
-
-#: adjfeedback/templates/feedback_card.html:34
-#, python-format
-msgid ""
-"\n"
-"        On %(adj)s\n"
-"      "
-msgstr ""
-=======
 msgstr "%(rname)s %(score)s"
 
 #: adjfeedback/templates/feedback_card.html:34
@@ -750,37 +592,15 @@
 msgstr "\n"
 "        Em %(adj)s\n"
 "      "
->>>>>>> b4fb6dfe
 
 #: adjfeedback/templates/feedback_card.html:39
 #, python-format
 msgid "<span class=\"text-secondary small\">Received as %(as)s</span>"
-<<<<<<< HEAD
-msgstr ""
-=======
 msgstr "<span class=\"text-secondary small\">Recebido como %(as)s</span>"
->>>>>>> b4fb6dfe
 
 #: adjfeedback/templates/feedback_card.html:43
 #, python-format
 msgid "Test %(test)s"
-<<<<<<< HEAD
-msgstr ""
-
-#: adjfeedback/templates/feedback_card.html:50
-#, python-format
-msgid ""
-"From %(source)s <span class=\"text-secondary small\">(their "
-"%(relationship)s)</span>"
-msgstr ""
-
-#: adjfeedback/templates/feedback_card.html:54
-#, python-format
-msgid ""
-"From %(source)s <span class=\"text-secondary small\">(%(relationship)s from "
-"%(side)s)</span>"
-msgstr ""
-=======
 msgstr "Teste %(test)s"
 
 #: adjfeedback/templates/feedback_card.html:50
@@ -792,7 +612,6 @@
 #, python-format
 msgid "From %(source)s <span class=\"text-secondary small\">(%(relationship)s from %(side)s)</span>"
 msgstr "De %(source)s <span class=\"text-secondary small\">(%(relationship)s de %(side)s)</span>"
->>>>>>> b4fb6dfe
 
 #: adjfeedback/templates/feedback_card.html:58
 msgid "From unknown"
@@ -801,35 +620,6 @@
 #: adjfeedback/templates/feedback_card.html:85
 #, python-format
 msgid "%(time)s"
-<<<<<<< HEAD
-msgstr ""
-
-#: adjfeedback/templates/feedback_card.html:90
-msgid ""
-"Unconfirmed feedback is not counted as having been submitted and does not "
-"affect this adjudicator\\"
-msgstr ""
-
-#: adjfeedback/templates/feedback_card.html:95
-msgid "Un-confirm"
-msgstr ""
-
-#: adjfeedback/templates/feedback_card.html:95
-msgid "Confirm"
-msgstr ""
-
-#: adjfeedback/templates/feedback_card.html:100
-msgid ""
-"Ignored feedback is counted as having been submitted, but does not affect "
-"this adjudicator\\"
-msgstr ""
-
-#: adjfeedback/templates/feedback_card.html:105
-msgid "Un-ignore"
-msgstr ""
-
-#: adjfeedback/templates/feedback_card.html:105
-=======
 msgstr "%(time)s"
 
 #: adjfeedback/templates/feedback_card.html:90
@@ -853,7 +643,6 @@
 msgstr "Desfazer o \"ignorar\""
 
 #: adjfeedback/templates/feedback_card.html:105
->>>>>>> b4fb6dfe
 msgid "Ignore"
 msgstr "Ignorar"
 
@@ -883,29 +672,10 @@
 
 #: adjfeedback/templates/feedback_overview.html:31
 #, python-format
-<<<<<<< HEAD
-msgid ""
-"There is <strong>%(nadjs_outside_range)s adjudicator</strong> with a score "
-"<strong>outside the permitted range</strong> of adjudicator scores, which is "
-"currently set as %(min_score)s to %(max_score)s. This can cause adjudicator "
-"auto-allocation to behave in unexpected ways. If you'd like to use a wider "
-"score range, you can configure this in <a href=\"%(feedback_settings_url)s\" "
-"class=\"alert-link\"> feedback settings</a>."
-msgid_plural ""
-"There are <strong>%(nadjs_outside_range)s adjudicators</strong> with scores "
-"<strong>outside the permitted range</strong> of adjudicator scores, which is "
-"currently set as %(min_score)s to %(max_score)s. This can cause adjudicator "
-"auto-allocation to behave in unexpected ways. If you'd like to use a wider "
-"score range, you can configure this in <a href=\"%(feedback_settings_url)s\" "
-"class=\"alert-link\"> feedback settings</a>."
-msgstr[0] ""
-msgstr[1] ""
-=======
 msgid "There is <strong>%(nadjs_outside_range)s adjudicator</strong> with a score <strong>outside the permitted range</strong> of adjudicator scores, which is currently set as %(min_score)s to %(max_score)s. This can cause adjudicator auto-allocation to behave in unexpected ways. If you'd like to use a wider score range, you can configure this in <a href=\"%(feedback_settings_url)s\" class=\"alert-link\"> feedback settings</a>."
 msgid_plural "There are <strong>%(nadjs_outside_range)s adjudicators</strong> with scores <strong>outside the permitted range</strong> of adjudicator scores, which is currently set as %(min_score)s to %(max_score)s. This can cause adjudicator auto-allocation to behave in unexpected ways. If you'd like to use a wider score range, you can configure this in <a href=\"%(feedback_settings_url)s\" class=\"alert-link\"> feedback settings</a>."
 msgstr[0] "Há um <strong>%(nadjs_outside_range)s juiz</strong> com a pontuação <strong>fora da margem permitida</strong> de pontuações de juízes, que atualmente é de %(min_score)s até %(max_score)s. Isso pode causar que a alocação automática de juízes aja de formas não previstas. Se você preferir utilizar uma margem mais ampla de pontuação, você pode configurar isso em <a href=\"%(feedback_settings_url)s\" class=\"alert-link\">configuração de avaliação</a>."
 msgstr[1] "Há <strong>%(nadjs_outside_range)s juízes</strong> com pontuações <strong>fora da margem permitida</strong> de pontuações de juízes, que atualmente é de %(min_score)s até %(max_score)s. Isso pode causar que a alocação automática de juízes aja de formas não previstas. Se você preferir utilizar uma margem mais ampla de pontuação, você pode configurar isso em <a href=\"%(feedback_settings_url)s\" class=\"alert-link\">configuração de avaliação</a>."
->>>>>>> b4fb6dfe
 
 #: adjfeedback/templates/overview_breakdowns.html:13
 #, python-format
@@ -991,27 +761,12 @@
 
 #: adjfeedback/templates/overview_modals.html:17
 #, python-format
-<<<<<<< HEAD
-msgid ""
-"The score range for adjudicators is between <strong>%(pref.adj_min_score)s</"
-"strong> and <strong>%(pref.adj_max_score)s</strong>. Decimals are permitted. "
-"This can be configured in <a href=\"%(feedback_options)s\">Feedback "
-"settings</a>."
-=======
 msgid "The score range for adjudicators is between <strong>%(pref.adj_min_score)s</strong> and <strong>%(pref.adj_max_score)s</strong>. Decimals are permitted. This can be configured in <a href=\"%(feedback_options)s\">Feedback settings</a>."
->>>>>>> b4fb6dfe
 msgstr ""
 
 #: adjfeedback/templates/overview_modals.html:25
 #, python-format
-<<<<<<< HEAD
-msgid ""
-"The minimum score require to be allocated as a panellist or chair (when "
-"using the auto-allocator) is <strong>%(min_voting_score)s</strong>. This can "
-"be configured in <a href=\"%(draw_rules)s\">Draw settings</a>."
-=======
 msgid "The minimum score require to be allocated as a panellist or chair (when using the auto-allocator) is <strong>%(min_voting_score)s</strong>. This can be configured in <a href=\"%(draw_rules)s\">Draw settings</a>."
->>>>>>> b4fb6dfe
 msgstr ""
 
 #: adjfeedback/templates/overview_modals.html:34
@@ -1052,16 +807,8 @@
 
 #: adjfeedback/templates/update_adjudicator_scores.html:11
 #, python-format
-<<<<<<< HEAD
-msgid ""
-"There aren't any adjudicators in this tournament, so you can't update any "
-"scores. You might want to <a href=\"%(import_url)s\" class=\"alert-link"
-"\">import some adjudicators</a> first."
-msgstr ""
-=======
 msgid "There aren't any adjudicators in this tournament, so you can't update any scores. You might want to <a href=\"%(import_url)s\" class=\"alert-link\">import some adjudicators</a> first."
 msgstr "Não há quaisquer juízes neste torneio, então você não pode atualizar quaisquer pontuações. Você talvez queira <a href=\"%(import_url)s\" class=\"alert-link\"> importar alguns juízes </a> primeiro."
->>>>>>> b4fb6dfe
 
 #: adjfeedback/templates/update_adjudicator_scores.html:28
 msgid "Paste a list of adjudicators' names and their new scores, in the format: <code>adjudicator,score</code>. For example:"
@@ -1120,19 +867,11 @@
 
 #: adjfeedback/views.py:287
 msgid "Only Comments"
-<<<<<<< HEAD
-msgstr ""
-
-#: adjfeedback/views.py:288
-msgid "(250 most recent)"
-msgstr ""
-=======
 msgstr "Apenas Comentários"
 
 #: adjfeedback/views.py:288
 msgid "(250 most recent)"
 msgstr "(250 mais recentes)"
->>>>>>> b4fb6dfe
 
 #: adjfeedback/views.py:299
 msgid "Important Feedback"
@@ -1193,12 +932,7 @@
 #: adjfeedback/views.py:718
 #, python-format
 msgid "%(nmissing)d missing feedback submission (%(fulfilled).1f%% returned)"
-<<<<<<< HEAD
-msgid_plural ""
-"%(nmissing)d missing feedback submissions (%(fulfilled).1f%% returned)"
-=======
 msgid_plural "%(nmissing)d missing feedback submissions (%(fulfilled).1f%% returned)"
->>>>>>> b4fb6dfe
 msgstr[0] ""
 msgstr[1] ""
 
