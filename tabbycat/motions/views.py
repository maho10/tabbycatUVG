--- conflicted
+++ resolved
@@ -169,13 +169,9 @@
 
 
 class ReleaseMotionsView(BaseReleaseMotionsView):
-<<<<<<< HEAD
     edit_permission = Permission.RELEASE_MOTION
-    action_log_type = ActionLogEntry.ACTION_TYPE_MOTIONS_RELEASE
-=======
 
     action_log_type = ActionLogEntry.ActionType.MOTIONS_RELEASE
->>>>>>> dd86433f
     motions_released = True
 
     @property
