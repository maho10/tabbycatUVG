--- conflicted
+++ resolved
@@ -12,12 +12,8 @@
 from participants.models import Speaker
 from tournaments.mixins import (CurrentRoundMixin, OptionalAssistantTournamentPageMixin,
                                 PublicTournamentPageMixin, RoundMixin, TournamentMixin)
-<<<<<<< HEAD
 from tournaments.models import Round
-from utils.misc import redirect_round, reverse_round
-=======
 from utils.misc import redirect_round
->>>>>>> 75d6b215
 from utils.mixins import AdministratorMixin
 from utils.views import ModelFormSetView, PostOnlyRedirectView
 
