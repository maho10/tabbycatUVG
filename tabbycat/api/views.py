--- conflicted
+++ resolved
@@ -43,13 +43,8 @@
 
 from . import serializers
 from .fields import ParticipantAvailabilityForeignKeyField
-<<<<<<< HEAD
-from .mixins import AdministratorAPIMixin, PublicAPIMixin, RoundAPIMixin, TournamentAPIMixin, TournamentPublicAPIMixin
+from .mixins import AdministratorAPIMixin, APILogActionMixin, PublicAPIMixin, RoundAPIMixin, TournamentAPIMixin, TournamentPublicAPIMixin
 from .permissions import APIEnabledPermission, PerTournamentPermissionRequired, PublicPreferencePermission
-=======
-from .mixins import AdministratorAPIMixin, APILogActionMixin, PublicAPIMixin, RoundAPIMixin, TournamentAPIMixin, TournamentPublicAPIMixin
-from .permissions import APIEnabledPermission, PublicPreferencePermission
->>>>>>> dd86433f
 
 
 tournament_parameter = OpenApiParameter('tournament_slug', description="The tournament's slug", type=str, location="path")
@@ -140,13 +135,11 @@
     queryset = TournamentPreferenceModel.objects.all()
     serializer_class = PreferenceSerializer
 
-<<<<<<< HEAD
     list_permission = Permission.VIEW_TOURNAMENTPREFERENCEMODEL
     update_permission = Permission.EDIT_TOURNAMENTPREFERENCEMODEL
-=======
+
     action_log_content_object_attr = 'obj'
     action_log_type_updated = ActionLogEntry.ActionType.OPTIONS_EDIT
->>>>>>> dd86433f
 
     def get_related_instance(self):
         return self.tournament
@@ -881,14 +874,8 @@
     serializer_class = serializers.TeamRoundScoresSerializer
     access_preference = 'team_tab_released'
 
-<<<<<<< HEAD
     list_permission = Permission.VIEW_TEAMSTANDINGS
 
-    def perform_create(self, serializer):
-        serializer.save()
-
-=======
->>>>>>> dd86433f
     def get_queryset(self):
         ts_pf = Prefetch('teamscore_set', queryset=TeamScore.objects.filter(ballot_submission__confirmed=True), to_attr='round_scores')
         qs = super().get_queryset().prefetch_related(
@@ -981,15 +968,13 @@
     tournament_field = 'debate__round__tournament'
     round_field = 'debate__round'
 
-<<<<<<< HEAD
     list_permission = Permission.VIEW_BALLOTSUBMISSIONS
     create_permission = Permission.ADD_BALLOTSUBMISSIONS
     update_permission = Permission.EDIT_BALLOTSUBMISSIONS
     destroy_permission = Permission.MARK_BALLOTSUBMISSIONS
-=======
+
     action_log_type_created = ActionLogEntry.ActionType.BALLOT_CREATE
     action_log_type_updated = ActionLogEntry.ActionType.BALLOT_EDIT
->>>>>>> dd86433f
 
     @property
     def debate(self):
