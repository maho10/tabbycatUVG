from collections import OrderedDict
from collections.abc import Mapping
<<<<<<< HEAD
from datetime import date, datetime, time
from functools import partialmethod
=======
from functools import partial, partialmethod
>>>>>>> 798096d5

from django.contrib.auth import get_user_model
from django.core.exceptions import ValidationError as DjangoValidationError
from django.db import IntegrityError
from django.db.models import QuerySet
from django.utils import timezone
from drf_spectacular.utils import extend_schema_field
from rest_framework import serializers
from rest_framework.fields import get_error_detail, SkipField
from rest_framework.settings import api_settings

from adjallocation.models import DebateAdjudicator, PreformedPanel
from adjfeedback.models import AdjudicatorBaseScoreHistory, AdjudicatorFeedback, AdjudicatorFeedbackQuestion
from breakqual.models import BreakCategory, BreakingTeam
from draw.models import Debate, DebateTeam
from motions.models import DebateTeamMotionPreference, Motion, RoundMotion
from participants.emoji import pick_unused_emoji
from participants.models import Adjudicator, Institution, Region, Speaker, SpeakerCategory, Team
from participants.utils import populate_code_names
from privateurls.utils import populate_url_keys
from results.mixins import TabroomSubmissionFieldsMixin
from results.models import BallotSubmission, SpeakerScore, TeamScore
from results.result import DebateResult, ResultError
from standings.speakers import SpeakerStandingsGenerator
from standings.teams import TeamStandingsGenerator
from tournaments.models import Round, Tournament
from users.models import Group
from users.permissions import has_permission, Permission
from venues.models import Venue, VenueCategory, VenueConstraint

from . import fields
from .utils import is_staff


def _validate_field(self, field, value):
    if value is None:
        return None
    qs = self.Meta.model.objects.filter(
        tournament=self.context['tournament'], **{field: value}).exclude(id=getattr(self.instance, 'id', None))
    if qs.exists():
        raise serializers.ValidationError("Object with same value exists in the tournament")
    return value


class RootSerializer(serializers.Serializer):
    class RootLinksSerializer(serializers.Serializer):
        v1 = serializers.HyperlinkedIdentityField(view_name='api-v1-root')

    _links = RootLinksSerializer(source='*', read_only=True)
    timezone = serializers.CharField(allow_blank=False, read_only=True)
    version = serializers.CharField()


class V1RootSerializer(serializers.Serializer):
    class V1LinksSerializer(serializers.Serializer):
        tournaments = serializers.HyperlinkedIdentityField(view_name='api-tournament-list')
        institutions = serializers.HyperlinkedIdentityField(view_name='api-global-institution-list')
        users = serializers.HyperlinkedIdentityField(view_name='api-user-list')

    _links = V1LinksSerializer(source='*', read_only=True)


class CheckinSerializer(serializers.Serializer):
    object = serializers.HyperlinkedIdentityField(view_name='api-root')
    barcode = serializers.CharField()
    checked = serializers.BooleanField()
    timestamp = serializers.DateTimeField()


class AvailabilitiesSerializer(serializers.ListSerializer):
    child = fields.ParticipantAvailabilityForeignKeyField(view_name='api-availability-list')


class VenueConstraintSerializer(serializers.ModelSerializer):
    category = fields.TournamentHyperlinkedRelatedField(view_name='api-venuecategory-detail', queryset=VenueCategory.objects.all())

    class Meta:
        model = VenueConstraint
        fields = ('category', 'priority')


class TournamentSerializer(serializers.ModelSerializer):

    url = serializers.HyperlinkedIdentityField(
        view_name='api-tournament-detail',
        lookup_field='slug', lookup_url_kwarg='tournament_slug')

    current_rounds = fields.TournamentHyperlinkedRelatedField(
        view_name='api-round-detail', read_only=True, many=True,
        lookup_field='seq', lookup_url_kwarg='round_seq',
    )

    class TournamentLinksSerializer(serializers.Serializer):
        rounds = serializers.HyperlinkedIdentityField(
            view_name='api-round-list',
            lookup_field='slug', lookup_url_kwarg='tournament_slug')
        break_categories = serializers.HyperlinkedIdentityField(
            view_name='api-breakcategory-list',
            lookup_field='slug', lookup_url_kwarg='tournament_slug')
        speaker_categories = serializers.HyperlinkedIdentityField(
            view_name='api-speakercategory-list',
            lookup_field='slug', lookup_url_kwarg='tournament_slug')
        institutions = serializers.HyperlinkedIdentityField(
            view_name='api-institution-list',
            lookup_field='slug', lookup_url_kwarg='tournament_slug')
        teams = serializers.HyperlinkedIdentityField(
            view_name='api-team-list',
            lookup_field='slug', lookup_url_kwarg='tournament_slug')
        adjudicators = serializers.HyperlinkedIdentityField(
            view_name='api-adjudicator-list',
            lookup_field='slug', lookup_url_kwarg='tournament_slug')
        speakers = serializers.HyperlinkedIdentityField(
            view_name='api-speaker-list',
            lookup_field='slug', lookup_url_kwarg='tournament_slug')
        venues = serializers.HyperlinkedIdentityField(
            view_name='api-venue-list',
            lookup_field='slug', lookup_url_kwarg='tournament_slug')
        venue_categories = serializers.HyperlinkedIdentityField(
            view_name='api-venuecategory-list',
            lookup_field='slug', lookup_url_kwarg='tournament_slug')
        motions = serializers.HyperlinkedIdentityField(
            view_name='api-motion-list',
            lookup_field='slug', lookup_url_kwarg='tournament_slug')
        feedback = serializers.HyperlinkedIdentityField(
            view_name='api-feedback-list',
            lookup_field='slug', lookup_url_kwarg='tournament_slug')
        feedback_questions = serializers.HyperlinkedIdentityField(
            view_name='api-feedbackquestion-list',
            lookup_field='slug', lookup_url_kwarg='tournament_slug')
        preferences = serializers.HyperlinkedIdentityField(
            view_name='tournamentpreferencemodel-list',
            lookup_field='slug', lookup_url_kwarg='tournament_slug')

    _links = TournamentLinksSerializer(source='*', read_only=True)

    class Meta:
        model = Tournament
        fields = '__all__'


class RoundSerializer(serializers.ModelSerializer):
    class RoundMotionSerializer(serializers.ModelSerializer):
        id = serializers.IntegerField(source='motion.pk', read_only=True)
        url = fields.TournamentHyperlinkedRelatedField(required=False,
            view_name='api-motion-detail', queryset=Motion.objects.all(), source='motion')
        text = serializers.CharField(source='motion.text', max_length=500, required=False)
        reference = serializers.CharField(source='motion.reference', max_length=100, required=False)
        info_slide = serializers.CharField(source='motion.info_slide', required=False)
        info_slide_plain = serializers.CharField(source='motion.info_slide_plain', read_only=True)
        seq = serializers.IntegerField(read_only=True)

        class Meta:
            model = RoundMotion
            exclude = ('round', 'motion')

        def create(self, validated_data):
            motion_data = validated_data.pop('motion')
            if isinstance(motion_data, Motion):  # If passed in a URL - Becomes an object
                validated_data['motion'] = motion_data
            else:
                validated_data['motion'] = Motion(
                    text=motion_data['text'],
                    reference=motion_data['reference'],
                    info_slide=motion_data.get('info_slide', ''),
                    tournament=self.context['tournament'],
                )
                validated_data['motion'].save()

            return super().create(validated_data)

    class RoundLinksSerializer(serializers.Serializer):
        pairing = fields.TournamentHyperlinkedIdentityField(
            view_name='api-pairing-list',
            lookup_field='seq', lookup_url_kwarg='round_seq')
        availabilities = fields.TournamentHyperlinkedIdentityField(view_name='api-availability-list', lookup_field='seq', lookup_url_kwarg='round_seq')
        preformed_panels = fields.TournamentHyperlinkedIdentityField(view_name='api-preformedpanel-list', lookup_field='seq', lookup_url_kwarg='round_seq')

    class TimeOrDateTimeField(serializers.DateTimeField):
        def to_internal_value(self, value):
            try:
                value = time.fromisoformat(value)
            except ValueError:
                return super().to_internal_value(value)

            value = datetime.combine(date.today(), value)
            return super().to_internal_value(value)

    url = fields.TournamentHyperlinkedIdentityField(
        view_name='api-round-detail',
        lookup_field='seq', lookup_url_kwarg='round_seq')
    break_category = fields.TournamentHyperlinkedRelatedField(
        view_name='api-breakcategory-detail',
        queryset=BreakCategory.objects.all(),
        allow_null=True, required=False)
    motions = RoundMotionSerializer(many=True, source='roundmotion_set', required=False)
    starts_at = TimeOrDateTimeField(required=False, allow_null=True)

    _links = RoundLinksSerializer(source='*', read_only=True)

    def __init__(self, *args, **kwargs):
        super().__init__(*args, **kwargs)
        if not is_staff(kwargs.get('context')):
            with_permission = partial(has_permission, user=kwargs['context']['request'].user, tournament=kwargs['context']['tournament'])
            if not with_permission(permission=Permission.VIEW_FEEDBACK_OVERVIEW):
                self.fields.pop('feedback_weight')

            # Can't show in a ListSerializer
            if not with_permission(permission=Permission.VIEW_MOTION) and (isinstance(self.instance, QuerySet) or not self.instance.motions_released):
                self.fields.pop('motions')

    class Meta:
        model = Round
        exclude = ('tournament',)

    validate_seq = partialmethod(_validate_field, 'seq')

    def validate(self, data):
        bc = data.get('break_category', getattr(self.instance, 'break_category', None))
        stage = data.get('stage', getattr(self.instance, 'stage', Round.Stage.PRELIMINARY))
        if (bc is None) == (stage == Round.Stage.ELIMINATION):
            # break category is None _XNOR_ stage is elimination
            raise serializers.ValidationError("Rounds are elimination iff they have a break category.")
        return super().validate(data)

    def create(self, validated_data):
        motions_data = validated_data.pop('roundmotion_set', [])
        if len(motions_data) > 0 and not has_permission(self.context['request'].user, Permission.EDIT_MOTION, self.context['tournament']):
            raise serializers.PermissionDenied('Editing motions disallowed')

        round = super().create(validated_data)

        if len(motions_data) > 0:
            for i, motion in enumerate(motions_data, start=1):
                motion['seq'] = i

            motions = self.RoundMotionSerializer(many=True, context=self.context)
            motions._validated_data = motions_data  # Data was already validated
            motions.save(round=round)

        return round

    def update(self, instance, validated_data):
        motions_data = validated_data.pop('roundmotion_set', [])
        if len(motions_data) > 0 and not has_permission(self.context['request'].user, Permission.EDIT_MOTION, self.context['tournament']):
            raise serializers.PermissionDenied('Editing motions disallowed')
        for i, roundmotion in enumerate(motions_data, start=1):
            roundmotion['seq'] = i

            motion = roundmotion['motion'].get('pk')
            if motion is None:
                motion = Motion(
                    text=roundmotion['motion']['text'],
                    reference=roundmotion['motion']['reference'],
                    info_slide=roundmotion['motion'].get('info_slide', ''),
                    tournament=instance.tournament,
                )
            else:
                motion.text = roundmotion['motion']['text']
                motion.reference = roundmotion['motion']['reference']
                motion.info_slide = roundmotion['motion'].get('info_slide', '')
            motion.save()
            RoundMotion.objects.update_or_create(round=instance, motion=motion, defaults={'seq': roundmotion['seq']})

        for attr, value in validated_data.items():
            setattr(instance, attr, value)

        instance.save()
        return instance

    """Remove once DRF supports the serializer's structure"""
    def set_value(self, dictionary, keys, value):
        """
        Similar to Python's built in `dictionary[key] = value`,
        but takes a list of nested keys instead of a single key.
        set_value({'a': 1}, [], {'b': 2}) -> {'a': 1, 'b': 2}
        set_value({'a': 1}, ['x'], 2) -> {'a': 1, 'x': 2}
        set_value({'a': 1}, ['x', 'y'], 2) -> {'a': 1, 'x': {'y': 2}}
        """
        if not keys:
            dictionary.update(value)
            return
        for key in keys[:-1]:
            if key not in dictionary:
                dictionary[key] = {}
            elif type(dictionary[key]) is not dict:
                dictionary[key] = {'': dictionary[key]}
            dictionary = dictionary[key]

        if keys[-1] in dictionary and type(dictionary[keys[-1]]) is dict:
            dictionary[keys[-1]][''] = value
        else:
            dictionary[keys[-1]] = value

    def to_internal_value(self, data):
        """
        Dict of native values <- Dict of primitive datatypes.

        Copied from DRF while waiting for #8001/#7671 as the format is nested
        differently from the stock "set_value"
        """
        if not isinstance(data, Mapping):
            message = self.error_messages['invalid'].format(datatype=type(data).__name__)
            raise serializers.ValidationError({
                api_settings.NON_FIELD_ERRORS_KEY: [message],
            }, code='invalid')
        ret = OrderedDict()
        errors = OrderedDict()
        fields = self._writable_fields
        for field in fields:
            validate_method = getattr(self, 'validate_' + field.field_name, None)
            primitive_value = field.get_value(data)
            try:
                validated_value = field.run_validation(primitive_value)
                if validate_method is not None:
                    validated_value = validate_method(validated_value)
            except serializers.ValidationError as exc:
                errors[field.field_name] = exc.detail
            except DjangoValidationError as exc:
                errors[field.field_name] = get_error_detail(exc)
            except SkipField:
                pass
            else:
                self.set_value(ret, field.source_attrs, validated_value)

        if errors:
            raise serializers.ValidationError(errors)
        return ret


class MotionSerializer(serializers.ModelSerializer):
    class RoundsSerializer(serializers.ModelSerializer):
        # Should these be filtered if unreleased?
        round = fields.TournamentHyperlinkedRelatedField(view_name='api-round-detail',
            lookup_field='seq', lookup_url_kwarg='round_seq',
            queryset=Round.objects.all())

        class Meta:
            model = RoundMotion
            fields = ('round', 'seq')

    url = fields.TournamentHyperlinkedIdentityField(view_name='api-motion-detail')
    rounds = RoundsSerializer(many=True, source='roundmotion_set')
    info_slide_plain = serializers.CharField(read_only=True)

    class Meta:
        model = Motion
        exclude = ('tournament',)

    def create(self, validated_data):
        rounds_data = validated_data.pop('roundmotion_set')
        motion = super().create(validated_data)

        if len(rounds_data) > 0:
            rounds = self.RoundsSerializer(many=True, context=self.context)
            rounds._validated_data = rounds_data  # Data was already validated
            rounds.save(motion=motion)

        return motion


class BreakCategorySerializer(serializers.ModelSerializer):

    class BreakCategoryLinksSerializer(serializers.Serializer):
        eligibility = fields.TournamentHyperlinkedIdentityField(
            view_name='api-breakcategory-eligibility')
        breaking_teams = fields.TournamentHyperlinkedIdentityField(
            view_name='api-breakcategory-break')

    url = fields.TournamentHyperlinkedIdentityField(
        view_name='api-breakcategory-detail')

    _links = BreakCategoryLinksSerializer(source='*', read_only=True)

    class Meta:
        model = BreakCategory
        exclude = ('tournament', 'breaking_teams')

    validate_slug = partialmethod(_validate_field, 'slug')
    validate_seq = partialmethod(_validate_field, 'seq')


class SpeakerCategorySerializer(serializers.ModelSerializer):

    class SpeakerCategoryLinksSerializer(serializers.Serializer):
        eligibility = fields.TournamentHyperlinkedIdentityField(
            view_name='api-speakercategory-eligibility', lookup_field='pk')

    url = fields.TournamentHyperlinkedIdentityField(
        view_name='api-speakercategory-detail', lookup_field='pk')
    _links = SpeakerCategoryLinksSerializer(source='*', read_only=True)

    class Meta:
        model = SpeakerCategory
        exclude = ('tournament',)

    validate_slug = partialmethod(_validate_field, 'slug')
    validate_seq = partialmethod(_validate_field, 'seq')


class BaseEligibilitySerializer(serializers.ModelSerializer):

    class Meta:
        read_only_fields = ('slug',)

    def update(self, instance, validated_data):
        participants = validated_data.get(self.Meta.participants_field, [])

        if self.partial:
            # Add teams to category, don't remove any
            getattr(self.instance, self.Meta.participants_field).add(*participants)
        else:
            getattr(self.instance, self.Meta.participants_field).set(participants)
        return self.instance


class BreakEligibilitySerializer(BaseEligibilitySerializer):

    team_set = fields.TournamentHyperlinkedRelatedField(
        many=True,
        queryset=Team.objects.all(),
        view_name='api-team-detail',
    )

    class Meta(BaseEligibilitySerializer.Meta):
        model = BreakCategory
        participants_field = 'team_set'
        fields = ('slug', participants_field)


class SpeakerEligibilitySerializer(BaseEligibilitySerializer):

    speaker_set = fields.TournamentHyperlinkedRelatedField(
        many=True,
        queryset=Speaker.objects.all(),
        view_name='api-speaker-detail',
        tournament_field='team__tournament',
    )

    class Meta(BaseEligibilitySerializer.Meta):
        model = SpeakerCategory
        participants_field = 'speaker_set'
        fields = ('slug', participants_field)


class BreakingTeamSerializer(serializers.ModelSerializer):
    team = fields.TournamentHyperlinkedRelatedField(view_name='api-team-detail', queryset=Team.objects.all())

    class Meta:
        model = BreakingTeam
        exclude = ('id', 'break_category')

    def validate_team(self, value):
        qs = BreakingTeam.objects.filter(
            break_category=self.context['break_category'], team=value).exclude(id=getattr(self.instance, 'id', None))
        if qs.exists():
            raise serializers.ValidationError("Object with same value already exists")
        return value


class PartialBreakingTeamSerializer(BreakingTeamSerializer):
    class Meta:
        model = BreakingTeam
        fields = ('team', 'remark')

    def validate_team(self, value):
        try:
            return self.context['break_category'].breakingteam_set.get(team=value)
        except BreakingTeam.DoesNotExist:
            raise serializers.ValidationError('Team is not included in break')

    def save(self, **kwargs):
        bt = self.validated_data['team']
        bt.remark = self.validated_data.get('remark', '')
        bt.save()
        return bt


class SpeakerSerializer(serializers.ModelSerializer):

    class SpeakerLinksSerializer(serializers.Serializer):
        checkin = fields.TournamentHyperlinkedIdentityField(tournament_field='team__tournament', view_name='api-speaker-checkin')

    url = fields.TournamentHyperlinkedIdentityField(tournament_field='team__tournament', view_name='api-speaker-detail')
    name = fields.AnonymisingParticipantNameField()
    team = fields.TournamentHyperlinkedRelatedField(view_name='api-team-detail', queryset=Team.objects.all())
    categories = fields.TournamentHyperlinkedRelatedField(
        many=True,
        view_name='api-speakercategory-detail',
        queryset=SpeakerCategory.objects.all(),
    )
    _links = SpeakerLinksSerializer(source='*', read_only=True)
    barcode = serializers.CharField(source='checkin_identifier.barcode', read_only=True)

    def __init__(self, *args, **kwargs):
        super().__init__(*args, **kwargs)
        if not is_staff(kwargs.get('context')):
            t = kwargs['context']['tournament']
            with_permission = partial(has_permission, user=kwargs['context']['request'].user, tournament=t)
            if not with_permission(permission=Permission.VIEW_PARTICIPANT_CONTACT):
                self.fields.pop('email')
                self.fields.pop('phone')
            if not with_permission(permission=Permission.VIEW_PARTICIPANT_GENDER):
                self.fields.pop('gender')
                self.fields.pop('pronoun')
            if not with_permission(permission=Permission.VIEW_PRIVATE_URLS):
                self.fields.pop('url_key')
            if not with_permission(permission=Permission.VIEW_CHECKIN):
                self.fields.pop('barcode')

            if not with_permission(permission=Permission.VIEW_PARTICIPANT_DECODED) and t.pref('participant_code_names') == 'everywhere':
                self.fields.pop('name')

    class Meta:
        model = Speaker
        fields = '__all__'

    def create(self, validated_data):
        url_key = validated_data.pop('url_key', None)
        if url_key is not None and len(url_key) != 0:  # Let an empty string be null for the uniqueness constraint
            validated_data['url_key'] = url_key

        speaker = super().create(validated_data)

        if url_key is None:
            populate_url_keys([speaker])

        if validated_data.get('code_name') is None:
            populate_code_names([speaker])

        return speaker


class AdjudicatorSerializer(serializers.ModelSerializer):

    class AdjudicatorLinksSerializer(serializers.Serializer):
        checkin = fields.TournamentHyperlinkedIdentityField(view_name='api-adjudicator-checkin')

    url = fields.TournamentHyperlinkedIdentityField(view_name='api-adjudicator-detail')
    name = fields.AnonymisingParticipantNameField()
    institution = serializers.HyperlinkedRelatedField(
        allow_null=True,
        view_name='api-global-institution-detail',
        queryset=Institution.objects.all(),
    )

    institution_conflicts = serializers.HyperlinkedRelatedField(
        many=True,
        view_name='api-global-institution-detail',
        queryset=Institution.objects.all(),
    )
    team_conflicts = fields.TournamentHyperlinkedRelatedField(
        many=True,
        view_name='api-team-detail',
        queryset=Team.objects.all(),
    )
    adjudicator_conflicts = fields.TournamentHyperlinkedRelatedField(
        many=True,
        view_name='api-adjudicator-detail',
        queryset=Adjudicator.objects.all(),
    )
    venue_constraints = VenueConstraintSerializer(many=True, required=False)
    _links = AdjudicatorLinksSerializer(source='*', read_only=True)
    barcode = serializers.CharField(source='checkin_identifier.barcode', read_only=True)

    def __init__(self, *args, **kwargs):
        super().__init__(*args, **kwargs)

        # Remove private fields in the public endpoint if needed
        if not is_staff(kwargs.get('context')):
            t = kwargs['context']['tournament']
            with_permission = partial(has_permission, user=kwargs['context']['request'].user, tournament=t)

            if not with_permission(permission=Permission.VIEW_ADJ_INST_CONFLICTS):
                self.fields.pop('institution_conflicts')
            if not with_permission(permission=Permission.VIEW_ADJ_TEAM_CONFLICTS):
                self.fields.pop('team_conflicts')
            if not with_permission(permission=Permission.VIEW_ADJ_ADJ_CONFLICTS):
                self.fields.pop('adjudicator_conflicts')
            if not with_permission(permission=Permission.VIEW_ROOMCONSTRAINTS):
                self.fields.pop('venue_constraints')

            if not with_permission(permission=Permission.VIEW_PARTICIPANT_INST) and not t.pref('show_adjudicator_institutions'):
                self.fields.pop('institution')
            if not with_permission(permission=Permission.VIEW_ADJ_BREAK) and not t.pref('public_breaking_adjs'):
                self.fields.pop('breaking')
            if not with_permission(permission=Permission.VIEW_PARTICIPANT_DECODED) and not t.pref('participant_code_names') == 'everywhere':
                self.fields.pop('name')

            if not with_permission(permission=Permission.VIEW_FEEDBACK_OVERVIEW):
                self.fields.pop('base_score')
                self.fields.pop('trainee')

            if not with_permission(permission=Permission.VIEW_PARTICIPANT_CONTACT):
                self.fields.pop('email')
                self.fields.pop('phone')
            if not with_permission(permission=Permission.VIEW_PARTICIPANT_GENDER):
                self.fields.pop('gender')
                self.fields.pop('pronoun')
            if not with_permission(permission=Permission.VIEW_PRIVATE_URLS):
                self.fields.pop('url_key')
            if not with_permission(permission=Permission.VIEW_CHECKIN):
                self.fields.pop('barcode')

    class Meta:
        model = Adjudicator
        exclude = ('tournament',)

    def create(self, validated_data):
        venue_constraints = validated_data.pop('venue_constraints', [])
        url_key = validated_data.pop('url_key', None)
        if url_key is not None and len(url_key) != 0:  # Let an empty string be null for the uniqueness constraint
            validated_data['url_key'] = url_key

        adj = super().create(validated_data)

        if len(venue_constraints) > 0:
            vc = VenueConstraintSerializer(many=True, context=self.context)
            vc._validated_data = venue_constraints  # Data was already validated
            vc.save(adjudicator=adj)

        if url_key is None:  # If explicitly null (and not just an empty string)
            populate_url_keys([adj])

        if validated_data.get('code_name') is None:
            populate_code_names([adj])

        if adj.institution is not None:
            adj.adjudicatorinstitutionconflict_set.get_or_create(institution=adj.institution)

        return adj

    def update(self, instance, validated_data):
        venue_constraints = validated_data.pop('venue_constraints', [])
        if len(venue_constraints) > 0:
            vc = VenueConstraintSerializer(many=True, context=self.context)
            vc._validated_data = venue_constraints  # Data was already validated
            vc.save(adjudicator=instance)

        if 'base_score' in validated_data and validated_data['base_score'] != instance.base_score:
            AdjudicatorBaseScoreHistory.objects.create(
                adjudicator=instance, round=self.context['tournament'].current_round, score=validated_data['base_score'])

        if self.partial:
            # Avoid removing conflicts if merely PATCHing
            for field in ['institution_conflicts', 'adjudicator_conflicts', 'team_conflicts']:
                validated_data[field] = list(getattr(instance, field).all()) + validated_data.get(field, [])

        return super().update(instance, validated_data)


class TeamSerializer(serializers.ModelSerializer):
    class TeamSpeakerSerializer(SpeakerSerializer):
        team = None

        class Meta:
            model = Speaker
            exclude = ('team',)

    url = fields.TournamentHyperlinkedIdentityField(view_name='api-team-detail')
    institution = serializers.HyperlinkedRelatedField(
        allow_null=True,
        view_name='api-global-institution-detail',
        queryset=Institution.objects.all(),
        required=False,
    )
    break_categories = fields.TournamentHyperlinkedRelatedField(
        many=True,
        view_name='api-breakcategory-detail',
        queryset=BreakCategory.objects.all(),
        required=False,
    )

    institution_conflicts = serializers.HyperlinkedRelatedField(
        many=True,
        view_name='api-global-institution-detail',
        queryset=Institution.objects.all(),
        required=False,
    )

    venue_constraints = VenueConstraintSerializer(many=True, required=False)

    class Meta:
        model = Team
        exclude = ('tournament', 'type')

    def __init__(self, *args, **kwargs):
        self.fields['speakers'] = self.TeamSpeakerSerializer(*args, many=True, required=False, **kwargs)

        super().__init__(*args, **kwargs)

        # Remove private fields in the public endpoint if needed
        if not is_staff(kwargs.get('context')):
            t = kwargs['context']['tournament']
            with_permission = partial(has_permission, user=kwargs['context']['request'].user, tournament=t)

            if not with_permission(permission=Permission.VIEW_TEAM_INST_CONFLICTS):
                self.fields.pop('institution_conflicts')
            if not with_permission(permission=Permission.VIEW_ROOMCONSTRAINTS):
                self.fields.pop('venue_constraints')

            if not with_permission(permission=Permission.VIEW_DECODED_TEAMS) and t.pref('team_code_names') in ('admin-tooltips-code', 'admin-tooltips-real', 'everywhere'):
                self.fields.pop('institution')
                self.fields.pop('use_institution_prefix')
                self.fields.pop('reference')
                self.fields.pop('short_reference')
                self.fields.pop('short_name')
                self.fields.pop('long_name')
            elif not with_permission(permission=Permission.VIEW_PARTICIPANT_INST) and not t.pref('show_team_institutions'):
                self.fields.pop('institution')
                self.fields.pop('use_institution_prefix')

            if not t.pref('public_break_categories'):
                self.fields.pop('break_categories')

    validate_emoji = partialmethod(_validate_field, 'emoji')

    def validate(self, data):
        if data.get('institution') is None and data.get('use_institution_prefix', False):
            raise serializers.ValidationError("Cannot include institution prefix without institution.")

        uniqueness_qs = Team.objects.filter(
            tournament=self.context['tournament'],
            reference=data.get('reference'),
            institution=data.get('institution'),
        ).exclude(id=getattr(self.instance, 'id', None))
        if uniqueness_qs.exists() and not self.partial:
            raise serializers.ValidationError("Team with same reference and institution exists in the tournament")

        return super().validate(data)

    def create(self, validated_data):
        """Four things must be done, excluding saving the Team object:
        1. Create the short_reference based on 'reference',
        2. Create emoji/code name if not stated,
        3. Create the speakers.
        4. Add institution conflict"""

        if validated_data.get('short_reference') is None:
            validated_data['short_reference'] = validated_data.get('reference', '')[:34]

        speakers_data = validated_data.pop('speakers', [])
        break_categories = validated_data.pop('break_categories', [])
        venue_constraints = validated_data.pop('venue_constraints', [])

        emoji, code_name = pick_unused_emoji(validated_data['tournament'].id)
        if 'emoji' not in validated_data or validated_data.get('emoji') is None:
            validated_data['emoji'] = emoji
        if 'code_name' not in validated_data or validated_data.get('code_name') is None:
            validated_data['code_name'] = code_name

        if validated_data['emoji'] == '':
            validated_data['emoji'] = None  # Must convert to null to avoid uniqueness errors

        team = super().create(validated_data)

        # Add general break categories
        team.break_categories.set(list(BreakCategory.objects.filter(
            tournament=team.tournament, is_general=True,
        ).exclude(pk__in=[bc.pk for bc in break_categories])) + break_categories)

        # The data is passed to the sub-serializer so that it handles categories
        if len(speakers_data) > 0:
            speakers = SpeakerSerializer(many=True, context=self.context)
            speakers._validated_data = speakers_data  # Data was already validated
            speakers.save(team=team)

        if len(venue_constraints) > 0:
            vc = VenueConstraintSerializer(many=True, context=self.context)
            vc._validated_data = venue_constraints  # Data was already validated
            vc.save(team=team)

        if team.institution is not None:
            team.teaminstitutionconflict_set.get_or_create(institution=team.institution)

        return team

    def update(self, instance, validated_data):
        speakers_data = validated_data.pop('speakers', [])
        venue_constraints = validated_data.pop('venue_constraints', [])
        if len(speakers_data) > 0:
            speakers = SpeakerSerializer(many=True, context=self.context)
            speakers._validated_data = speakers_data  # Data was already validated
            speakers.save(team=instance)
        if len(venue_constraints) > 0:
            vc = VenueConstraintSerializer(many=True, context=self.context)
            vc._validated_data = venue_constraints  # Data was already validated
            vc.save(institution=instance)

        if self.partial:
            # Avoid removing conflicts if merely PATCHing
            validated_data['institution_conflicts'] = list(instance.institution_conflicts.all()) + validated_data.get('institution_conflicts', [])

        return super().update(instance, validated_data)


class InstitutionSerializer(serializers.ModelSerializer):
    url = serializers.HyperlinkedIdentityField(view_name='api-global-institution-detail')
    region = fields.CreatableSlugRelatedField(slug_field='name', queryset=Region.objects.all(), required=False)
    venue_constraints = VenueConstraintSerializer(many=True, required=False)

    class Meta:
        model = Institution
        fields = '__all__'

    def __init__(self, *args, **kwargs):
        super().__init__(*args, **kwargs)

        if not is_staff(kwargs.get('context')):
            with_permission = partial(has_permission, user=kwargs['context']['request'].user, tournament=kwargs['context']['tournament'])
            if not with_permission(permission=Permission.VIEW_ROOMCONSTRAINTS):
                self.fields.pop('venue_constraints')

    def create(self, validated_data):
        venue_constraints = validated_data.pop('venue_constraints', [])

        institution = super().create(validated_data)

        if len(venue_constraints) > 0:
            vc = VenueConstraintSerializer(many=True, context=self.context)
            vc._validated_data = venue_constraints  # Data was already validated
            vc.save(institution=institution)

        return institution

    def update(self, instance, validated_data):
        venue_constraints = validated_data.pop('venue_constraints', [])
        if len(venue_constraints) > 0:
            vc = VenueConstraintSerializer(many=True, context=self.context)
            vc._validated_data = venue_constraints  # Data was already validated
            vc.save(institution=instance)

        return super().update(instance, validated_data)


class PerTournamentInstitutionSerializer(InstitutionSerializer):
    teams = fields.TournamentHyperlinkedRelatedField(
        source='team_set',
        many=True,
        view_name='api-team-detail',
        required=False,
    )
    adjudicators = fields.TournamentHyperlinkedRelatedField(
        source='adjudicator_set',
        many=True,
        view_name='api-adjudicator-detail',
        required=False,
    )

    def __init__(self, *args, **kwargs):
        super().__init__(*args, **kwargs)

        if not is_staff(kwargs.get('context')):
            with_permission = partial(has_permission, user=kwargs['context']['request'].user, tournament=kwargs['context']['tournament'])
            if not with_permission(permission=Permission.VIEW_PARTICIPANT_INST):
                self.fields.pop('teams')
                self.fields.pop('adjudicators')


class VenueSerializer(serializers.ModelSerializer):

    class VenueLinksSerializer(serializers.Serializer):
        checkin = fields.TournamentHyperlinkedIdentityField(view_name='api-venue-checkin')

    url = fields.TournamentHyperlinkedIdentityField(view_name='api-venue-detail')
    categories = fields.TournamentHyperlinkedRelatedField(
        source='venuecategory_set', many=True,
        view_name='api-venuecategory-detail',
        queryset=VenueCategory.objects.all(),
    )
    display_name = serializers.ReadOnlyField()
    external_url = serializers.URLField(source='url', required=False, allow_blank=True)
    _links = VenueLinksSerializer(source='*', read_only=True)

    class Meta:
        model = Venue
        exclude = ('tournament',)


class VenueCategorySerializer(serializers.ModelSerializer):
    url = fields.TournamentHyperlinkedIdentityField(view_name='api-venuecategory-detail')
    venues = fields.TournamentHyperlinkedRelatedField(
        many=True,
        view_name='api-venue-detail',
        queryset=Venue.objects.all(),
    )

    class Meta:
        model = VenueCategory
        exclude = ('tournament',)


def get_metrics_field_type(generator):
    return {
        'type': 'array',
        'items': {
            'type': 'object',
            'properties': {
                'metric': {'type': 'string', 'enum': list(generator.metric_annotator_classes.keys())},
                'value': {'type': 'number'},
            },
        },
    }


class BaseStandingsSerializer(serializers.Serializer):
    rank = serializers.SerializerMethodField()
    tied = serializers.SerializerMethodField()
    metrics = serializers.SerializerMethodField()

    def get_rank(self, obj) -> int:
        return obj.rankings['rank'][0]

    def get_tied(self, obj) -> bool:
        return obj.rankings['rank'][1]

    def get_metrics(self, obj) -> list:
        return [{'metric': s, 'value': v} for s, v in obj.metrics.items()]

    def __init__(self, *args, **kwargs):
        super().__init__(*args, **kwargs)


class TeamStandingsSerializer(BaseStandingsSerializer):
    team = fields.TournamentHyperlinkedRelatedField(view_name='api-team-detail', queryset=Team.objects.all())

    @extend_schema_field(get_metrics_field_type(TeamStandingsGenerator))
    def get_metrics(self, obj) -> list:
        return super().get_metrics(obj)


class SpeakerStandingsSerializer(BaseStandingsSerializer):
    speaker = fields.AnonymisingHyperlinkedTournamentRelatedField(view_name='api-speaker-detail', anonymous_source='anonymous')

    @extend_schema_field(get_metrics_field_type(SpeakerStandingsGenerator))
    def get_metrics(self, obj) -> list:
        return super().get_metrics(obj)


class DebateAdjudicatorSerializer(serializers.Serializer):
    adjudicators = Adjudicator.objects.all()
    chair = fields.TournamentHyperlinkedRelatedField(view_name='api-adjudicator-detail', queryset=adjudicators)
    panellists = fields.TournamentHyperlinkedRelatedField(many=True, view_name='api-adjudicator-detail', queryset=adjudicators)
    trainees = fields.TournamentHyperlinkedRelatedField(many=True, view_name='api-adjudicator-detail', queryset=adjudicators)

    def save(self, **kwargs):
        aa = kwargs['debate'].adjudicators
        aa.chair = self.validated_data.get('chair')
        aa.panellists = self.validated_data.get('panellists')
        aa.trainees = self.validated_data.get('trainees')
        aa.save()
        return aa


class RoundPairingSerializer(serializers.ModelSerializer):
    class DebateTeamSerializer(serializers.ModelSerializer):
        team = fields.TournamentHyperlinkedRelatedField(view_name='api-team-detail', queryset=Team.objects.all())

        class Meta:
            model = DebateTeam
            fields = ('team', 'side')

    class PairingLinksSerializer(serializers.Serializer):
        ballots = fields.RoundHyperlinkedIdentityField(
            view_name='api-ballot-list',
            lookup_field='pk', lookup_url_kwarg='debate_pk')

    url = fields.RoundHyperlinkedIdentityField(view_name='api-pairing-detail', lookup_url_kwarg='debate_pk')
    venue = fields.TournamentHyperlinkedRelatedField(view_name='api-venue-detail', queryset=Venue.objects.all(),
        required=False, allow_null=True)
    teams = DebateTeamSerializer(many=True, source='debateteam_set')
    adjudicators = DebateAdjudicatorSerializer(required=False, allow_null=True)

    _links = PairingLinksSerializer(source='*', read_only=True)

    def __init__(self, *args, **kwargs):
        super().__init__(*args, **kwargs)
        if not is_staff(kwargs.get('context')):
            with_permission = partial(has_permission, user=kwargs['context']['request'].user, tournament=kwargs['context']['tournament'])
            if not with_permission(permission=Permission.VIEW_ADMIN_DRAW):
                self.fields.pop('bracket')
                self.fields.pop('room_rank')
                self.fields.pop('importance')
                self.fields.pop('result_status')

    class Meta:
        model = Debate
        exclude = ('round', 'flags')

    def create(self, validated_data):
        teams_data = validated_data.pop('debateteam_set')
        adjs_data = validated_data.pop('adjudicators', None)

        validated_data['round'] = self.context['round']
        debate = super().create(validated_data)

        teams = self.DebateTeamSerializer(many=True)
        teams._validated_data = teams_data  # Data was already validated
        teams.save(debate=debate)

        if adjs_data is not None:
            adjudicators = DebateAdjudicatorSerializer()
            adjudicators._validated_data = adjs_data
            adjudicators.save(debate=debate)

        return debate

    def update(self, instance, validated_data):
        for team in validated_data.pop('debateteam_set', []):
            try:
                DebateTeam.objects.update_or_create(debate=instance, side=team.get('side'), defaults={
                    'team': team.get('team'),
                })
            except (IntegrityError, TypeError) as e:
                raise serializers.ValidationError(e)

        if 'adjudicators' in validated_data and validated_data['adjudicators'] is not None:
            adjudicators = DebateAdjudicatorSerializer()
            adjudicators._validated_data = validated_data.pop('adjudicators')
            adjudicators.save(debate=instance)

        return super().update(instance, validated_data)


class FeedbackQuestionSerializer(serializers.ModelSerializer):
    url = fields.TournamentHyperlinkedIdentityField(view_name='api-feedbackquestion-detail')

    class Meta:
        model = AdjudicatorFeedbackQuestion
        exclude = ('tournament',)

    validate_reference = partialmethod(_validate_field, 'reference')
    validate_seq = partialmethod(_validate_field, 'seq')


class FeedbackSerializer(TabroomSubmissionFieldsMixin, serializers.ModelSerializer):

    class SubmitterSourceField(fields.BaseSourceField):
        field_source_name = 'source'
        models = {
            'api-adjudicator-detail': (Adjudicator, 'source_adjudicator'),
            'api-team-detail': (Team, 'source_team'),
        }

        def get_url_options(self, value, format):
            for view_name, (model, field) in self.models.items():
                if getattr(value, field) is not None:
                    return self.get_url(
                        getattr(getattr(value, field), model.__name__.lower()),
                        view_name, self.context['request'], format)

    class DebateHyperlinkedRelatedField(fields.RoundHyperlinkedRelatedField):
        def lookup_kwargs(self):
            return {self.tournament_field: self.context['tournament']}

    class FeedbackAnswerSerializer(serializers.Serializer):
        question = fields.TournamentHyperlinkedRelatedField(
            view_name='api-feedbackquestion-detail',
            queryset=AdjudicatorFeedbackQuestion.objects.all(),
        )
        answer = fields.AnyField()

        def validate(self, data):
            # Convert answer to correct type
            model = AdjudicatorFeedbackQuestion.ANSWER_TYPE_CLASSES[data['question'].answer_type]
            if type(data['answer']) != model.ANSWER_TYPE:
                raise serializers.ValidationError({'answer': 'The answer must be of type %s' % model.ANSWER_TYPE.__name__})

            data['answer'] = model.ANSWER_TYPE(data['answer'])

            option_error = serializers.ValidationError({'answer': 'Answer must be in set of options'})
            if len(data['question'].choices) > 0:
                if model.ANSWER_TYPE is list and len(set(data['answer']) - set(data['question'].choices)) > 0:
                    raise option_error
                if data['answer'] not in data['question'].choices:
                    raise option_error
            if (data['question'].min_value is not None and data['answer'] < data['question'].min_value) or (data['question'].max_value is not None and data['answer'] > data['question'].max_value):
                raise option_error

            return super().validate(data)

    url = fields.AdjudicatorFeedbackIdentityField(view_name='api-feedback-detail')
    adjudicator = fields.TournamentHyperlinkedRelatedField(view_name='api-adjudicator-detail', queryset=Adjudicator.objects.all())
    source = SubmitterSourceField(source='*')
    participant_submitter = fields.ParticipantSourceField(allow_null=True)
    debate = DebateHyperlinkedRelatedField(view_name='api-pairing-detail', queryset=Debate.objects.all(), lookup_url_kwarg='debate_pk')
    answers = FeedbackAnswerSerializer(many=True, source='get_answers', required=False)

    class Meta:
        model = AdjudicatorFeedback
        exclude = ('source_adjudicator', 'source_team')
        read_only_fields = ('timestamp', 'version',
            'submitter_type', 'participant_submitter', 'submitter',
            'confirmer', 'confirm_timestamp', 'ip_address', 'private_url')

    def validate(self, data):
        source = data.pop('source')
        debate = data.pop('debate')

        source_type = 'from_team' if isinstance(source, Team) else 'from_adj'
        required_questions = self.context['tournament'].adjudicatorfeedbackquestion_set.filter(required=True, **{source_type: True})
        answers = data.get('get_answers', [])

        if len(set(required_questions) - set(a['question'] for a in answers)) > 0:
            raise serializers.ValidationError("Answer to required question is missing")

        # Test answers for correct source
        for answer in answers:
            if not getattr(answer['question'], source_type, False):
                raise serializers.ValidationError("Question is not permitted from source.")

        # Test participants in debate
        if not data['adjudicator'].debateadjudicator_set.filter(debate=debate).exists():
            raise serializers.ValidationError("Target is not in debate")

        # Also move the source field into participant_specific fields
        if isinstance(source, Team):
            try:
                data['source_team'] = source.debateteam_set.get(debate=debate)
            except DebateTeam.DoesNotExist:
                raise serializers.ValidationError("Source is not in debate")
        elif isinstance(source, Adjudicator):
            try:
                data['source_adjudicator'] = source.debateadjudicator_set.get(debate=debate)
            except DebateAdjudicator.DoesNotExist:
                raise serializers.ValidationError("Source is not in debate")

        return super().validate(data)

    def get_request(self):
        return self.context['request']

    def create(self, validated_data):
        answers = validated_data.pop('get_answers')

        validated_data.update(self.get_submitter_fields())
        if validated_data.get('confirmed', False):
            validated_data['confirmer'] = self.context['request'].user
            validated_data['confirm_timestamp'] = timezone.now()

        feedback = super().create(validated_data)

        # Create answers
        for answer in answers:
            question = answer['question']
            model = AdjudicatorFeedbackQuestion.ANSWER_TYPE_CLASSES[question.answer_type]
            obj = model(question=question, feedback=feedback, answer=answer['answer'])
            try:
                obj.save()
            except TypeError as e:
                raise serializers.ValidationError(e)

        return feedback

    def update(self, instance, validated_data):
        if validated_data.get('confirmed', False) and not instance.confirmed:
            validated_data['confirmer'] = self.context['request'].user
            validated_data['confirm_timestamp'] = timezone.now()

        instance.confirmed = validated_data['confirmed']
        instance.ignored = validated_data['ignored']
        return super().update(instance, validated_data)


class BallotSerializer(TabroomSubmissionFieldsMixin, serializers.ModelSerializer):

    class ResultSerializer(serializers.Serializer):
        class SheetSerializer(serializers.Serializer):

            class TeamResultSerializer(serializers.Serializer):
                side = serializers.ChoiceField(choices=DebateTeam.Side.choices)
                points = serializers.IntegerField(required=False)
                win = serializers.BooleanField(required=False)
                score = serializers.FloatField(required=False, allow_null=True)

                team = fields.TournamentHyperlinkedRelatedField(
                    view_name='api-team-detail',
                    queryset=Team.objects.all(),
                )

                class SpeechSerializer(serializers.Serializer):
                    ghost = serializers.BooleanField(required=False, help_text=SpeakerScore._meta.get_field('ghost').help_text)
                    score = serializers.FloatField()
                    rank = serializers.IntegerField(required=False)

                    speaker = fields.TournamentHyperlinkedRelatedField(
                        view_name='api-speaker-detail',
                        queryset=Speaker.objects.all(),
                        tournament_field='team__tournament',
                    )

                    def save(self, **kwargs):
                        """Requires `result`, `side`, `seq`, and `adjudicator` as extra"""
                        result = kwargs['result']
                        speaker_args = [kwargs['side'], kwargs['seq']]

                        result.set_speaker(*speaker_args, self.validated_data['speaker'])
                        if self.validated_data.get('ghost', False):
                            result.set_ghost(*speaker_args)

                        if kwargs.get('adjudicator') is not None:
                            speaker_args.insert(0, kwargs['adjudicator'])
                        result.set_score(*speaker_args, self.validated_data['score'])
                        if kwargs.get('rank') is not None:
                            result.set_speaker_rank(*speaker_args, self.validated_data['rank'])

                        return result

                speeches = SpeechSerializer(many=True, required=False)

                def validate(self, data):
                    # Make sure the score is the sum of the speech scores
                    score = data.get('score', None)
                    speeches = data.get('speeches', [])
                    if len(speeches) == 0:
                        if score is not None:
                            raise serializers.ValidationError("Speeches are required to assign scores.")
                    elif score is not None and score != sum(speech['score'] for speech in speeches):
                        raise serializers.ValidationError("Score must be the sum of speech scores.")

                    # Speakers must be in correct team
                    team = data.get('team', None)
                    speakers_team = set(s['speaker'].team_id for s in speeches)
                    if team is None or len(speakers_team) > 1 or (len(speakers_team) == 1 and team.id not in speakers_team):
                        raise serializers.ValidationError("Speakers must be in their team.")
                    return data

                def save(self, **kwargs):
                    result = kwargs['result']

                    if result.get_scoresheet_class().uses_declared_winners and self.validated_data.get('win', False):
                        args = [self.validated_data['side']]
                        if kwargs.get('adjudicator') is not None and not result.ballotsub.single_adj:
                            args.insert(0, kwargs.get('adjudicator'))
                        result.add_winner(*args)

                    speech_serializer = self.SpeechSerializer(context=self.context)
                    for i, speech in enumerate(self.validated_data.get('speeches', []), 1):
                        speech_serializer._validated_data = speech
                        speech_serializer.save(
                            result=result,
                            side=self.validated_data['side'],
                            seq=i,
                            adjudicator=kwargs.get('adjudicator'),
                        )
                    return result

            teams = TeamResultSerializer(many=True)
            adjudicator = fields.TournamentHyperlinkedRelatedField(
                view_name='api-adjudicator-detail',
                queryset=Adjudicator.objects.all(),
                required=False, allow_null=True,
            )

            def validate_adjudicator(self, value):
                # Make sure adj is in debate
                if not self.context.get('debate').debateadjudicator_set.filter(adjudicator=value).exists():
                    raise serializers.ValidationError('Adjudicator must be in debate')
                return value

            def validate_teams(self, value):
                # Teams in their proper positions - this also checks having proper and consistent sides
                debate = self.context.get('debate')
                if len(value) != debate.debateteam_set.count():
                    raise serializers.ValidationError('Incorrect number of teams')
                for team in value:
                    if debate.get_team(team['side']) != team['team']:
                        raise serializers.ValidationError('Inconsistent team')
                return value

            def save(self, **kwargs):
                team_serializer = self.TeamResultSerializer(context=self.context)
                for team in self.validated_data.get('teams', []):
                    team_serializer._validated_data = team
                    team_serializer.save(result=kwargs['result'], adjudicator=self.validated_data.get('adjudicator'))
                return kwargs['result']

        sheets = SheetSerializer(many=True, required=True)

        def validate(self, data):
            # Make sure the speaker order is the same between adjs
            # There must be at least one sheet
            if len(data.get('sheets', [])) == 0:
                raise serializers.ValidationError('Must have at least one sheet')
            speaker_order = [s['speaker'] for t in data['sheets'][0]['teams'] for s in t.get('speeches', [])]
            for sheet in data['sheets']:
                speeches = [s['speaker'] for t in sheet.get('teams', []) for s in t.get('speeches', [])]
                for i, speech in enumerate(speeches):
                    if speech != speaker_order[i]:
                        raise serializers.ValidationError('Inconsistant speaker order')
            return data

        def create(self, validated_data):
            result = DebateResult(validated_data['ballot'], tournament=self.context.get('tournament'))

            sheets = self.SheetSerializer(context=self.context)
            for sheet in validated_data['sheets']:
                sheets._validated_data = sheet
                sheets.save(result=result)

            try:
                result.save()
            except ResultError as e:
                raise serializers.ValidationError(str(e))

            return result

    class VetoSerializer(serializers.ModelSerializer):
        team = fields.TournamentHyperlinkedRelatedField(
            source='debate_team.team', view_name='api-team-detail', queryset=Team.objects.all())
        motion = fields.TournamentHyperlinkedRelatedField(view_name='api-motion-detail', queryset=Motion.objects.all())

        class Meta:
            model = DebateTeamMotionPreference
            exclude = ('id', 'ballot_submission', 'preference', 'debate_team')

        def create(self, validated_data):
            team = validated_data.pop('debate_team').pop('team')
            try:
                validated_data['debate_team'] = DebateTeam.objects.get(debate=self.context['debate'], team=team)
            except (DebateTeam.DoesNotExist, DebateTeam.MultipleObjectsReturned):
                raise serializers.ValidationError('Team is not in debate')
            return super().create(validated_data)

    result = ResultSerializer(source='result.get_result_info')
    motion = fields.TournamentHyperlinkedRelatedField(view_name='api-motion-detail', required=False, queryset=Motion.objects.all())
    url = fields.DebateHyperlinkedIdentityField(view_name='api-ballot-detail')
    participant_submitter = fields.ParticipantSourceField(allow_null=True, required=False)
    vetos = VetoSerializer(many=True, source='debateteammotionpreference_set', required=False, allow_null=True)

    class Meta:
        model = BallotSubmission
        exclude = ('debate',)
        read_only_fields = ('timestamp', 'version',
            'submitter_type', 'submitter', 'participant_submitter',
            'confirmer', 'confirm_timestamp', 'ip_address', 'private_url')

    def get_request(self):
        return self.context['request']

    def create(self, validated_data):
        result_data = validated_data.pop('result').pop('get_result_info')
        veto_data = validated_data.pop('debateteammotionpreference_set', None)

        validated_data.update(self.get_submitter_fields())
        if validated_data.get('confirmed', False):
            validated_data['confirmer'] = self.context['request'].user
            validated_data['confirm_timestamp'] = timezone.now()

        stage = 'elim' if self.context['round'].stage == Round.Stage.ELIMINATION else 'prelim'
        if self.context['tournament'].pref('ballots_per_debate_' + stage) == 'per-adj':
            debateadj_count = self.context['debate'].debateadjudicator_set.exclude(type=DebateAdjudicator.TYPE_TRAINEE).count()
            if debateadj_count > 1:
                if len(result_data['sheets']) == 1:
                    validated_data['participant_submitter'] = result_data['sheets'][0]['adjudicator']
                    validated_data['single_adj'] = True
                elif validated_data.get('single_adj', False):
                    raise serializers.ValidationError({'single_adj': 'Single-adjudicator ballots can only have one scoresheet'})
                elif len(result_data['sheets']) != debateadj_count:
                    raise serializers.ValidationError({
                        'result': 'Voting ballots must either have one scoresheet or ballots from all voting adjudicators',
                    })
        elif len(result_data['sheets']) > 1:
            raise serializers.ValidationError({'result': 'Consensus ballots can only have one scoresheet'})

        ballot = super().create(validated_data)

        result = self.ResultSerializer(context=self.context)
        result._validated_data = result_data
        result._errors = []
        result.save(ballot=ballot)

        if veto_data:
            vetos = self.VetoSerializer(context=self.context, many=True)
            vetos._validated_data = veto_data
            vetos._errors = []
            vetos.save(ballot_submission=ballot, preference=3)

        return ballot

    def update(self, instance, validated_data):
        if validated_data['confirmed'] and not instance.confirmed:
            validated_data['confirmer'] = self.context['request'].user
            validated_data['confirm_timestamp'] = timezone.now()

        instance.confirmed = validated_data['confirmed']
        instance.discarded = validated_data['discarded']
        instance.save()
        return instance


class UpdateBallotSerializer(serializers.ModelSerializer):
    """Unused, just for OpenAPI with BallotSerializer.update()"""
    class Meta:
        model = BallotSubmission
        fields = ('confirmed', 'discarded')


class PreformedPanelSerializer(serializers.ModelSerializer):
    url = fields.RoundHyperlinkedIdentityField(view_name='api-preformedpanel-detail', lookup_url_kwarg='debate_pk')
    adjudicators = DebateAdjudicatorSerializer(required=False, allow_null=True)

    class Meta:
        model = PreformedPanel
        exclude = ('round',)

    def create(self, validated_data):
        adjs_data = validated_data.pop('adjudicators', None)

        validated_data['round'] = self.context['round']
        debate = super().create(validated_data)

        if adjs_data is not None:
            adjudicators = DebateAdjudicatorSerializer()
            adjudicators._validated_data = adjs_data
            adjudicators.save(debate=debate)

        return debate

    def update(self, instance, validated_data):
        if validated_data.get('adjudicators', None) is not None:
            adjudicators = DebateAdjudicatorSerializer()
            adjudicators._validated_data = validated_data.pop('adjudicators')
            adjudicators.save(debate=instance)

        return super().update(instance, validated_data)


class SpeakerRoundScoresSerializer(serializers.ModelSerializer):
    class RoundScoresSerializer(serializers.ModelSerializer):
        class RoundSpeechSerializer(serializers.ModelSerializer):
            class Meta:
                model = SpeakerScore
                fields = ('score', 'position', 'ghost')

        round = fields.TournamentHyperlinkedRelatedField(view_name='api-round-detail', source='debate.round',
            lookup_field='seq', lookup_url_kwarg='round_seq',
            queryset=Round.objects.all())

        speeches = RoundSpeechSerializer(many=True, source="scores")

        class Meta:
            model = DebateTeam
            fields = ('round', 'speeches')

    speaker = fields.TournamentHyperlinkedIdentityField(tournament_field='team__tournament', view_name='api-speaker-detail')
    rounds = RoundScoresSerializer(many=True, source="debateteams")

    class Meta:
        model = Speaker
        fields = ('speaker', 'rounds')


class TeamRoundScoresSerializer(serializers.ModelSerializer):

    class ScoreSerializer(serializers.ModelSerializer):
        round = fields.TournamentHyperlinkedRelatedField(view_name='api-round-detail', source='debate.round',
            lookup_field='seq', lookup_url_kwarg='round_seq',
            queryset=Round.objects.all())

        points = serializers.IntegerField(source='ballot.points')
        score = serializers.FloatField(source='ballot.score')
        has_ghost = serializers.BooleanField(source='ballot.has_ghost')

        class Meta:
            model = TeamScore
            fields = ('round', 'points', 'score', 'has_ghost')

    team = fields.TournamentHyperlinkedIdentityField(view_name='api-team-detail')
    rounds = ScoreSerializer(many=True, source="debateteam_set")

    class Meta:
        model = Team
        fields = ('team', 'rounds')


class UserSerializer(serializers.ModelSerializer):

    class TournamentPermissionsSerializer(serializers.Serializer):
        tournament = serializers.HyperlinkedIdentityField(view_name='api-tournament-detail', lookup_field='slug', lookup_url_kwarg='tournament_slug')
        groups = fields.TournamentHyperlinkedRelatedField(many=True, view_name='api-group-detail', queryset=Group.objects.all(), default=[])
        permissions = serializers.ListField(child=serializers.ChoiceField(choices=Permission.choices), required=False)

    url = serializers.HyperlinkedIdentityField(view_name='api-user-detail')
    tournaments = TournamentPermissionsSerializer(many=True, required=False)

    class Meta:
        model = get_user_model()
        fields = ('id', 'url', 'username', 'password', 'is_superuser', 'is_staff', 'email', 'is_active', 'date_joined', 'last_login', 'tournaments')
        read_only_fields = ('date_joined', 'last_login')
        extra_kwargs = {
            'password': {'write_only': True},
        }

    def create(self, validated_data):
        user = self.Meta.model(**validated_data)
        user.set_password(validated_data['password'])
        user.save()

        return user


class GroupSerializer(serializers.ModelSerializer):
    url = fields.TournamentHyperlinkedIdentityField(view_name='api-group-detail')

    class Meta:
        model = Group
        exclude = ('tournament',)<|MERGE_RESOLUTION|>--- conflicted
+++ resolved
@@ -1,11 +1,7 @@
 from collections import OrderedDict
 from collections.abc import Mapping
-<<<<<<< HEAD
 from datetime import date, datetime, time
-from functools import partialmethod
-=======
 from functools import partial, partialmethod
->>>>>>> 798096d5
 
 from django.contrib.auth import get_user_model
 from django.core.exceptions import ValidationError as DjangoValidationError
