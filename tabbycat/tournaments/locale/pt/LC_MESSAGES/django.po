--- conflicted
+++ resolved
@@ -1,29 +1,12 @@
-<<<<<<< HEAD
-# Tabbycat translations, tournaments module
-# Copyright (C) 2018 Tabbycat developers and translators
-# This file is distributed under the same license as the Tabbycat package.
-# Chuan-Zheng Lee <czlee@stanford.edu>, 2018
-#
-#, fuzzy
-=======
->>>>>>> b4fb6dfe
 msgid ""
 msgstr ""
 "Project-Id-Version: tabbycat\n"
 "Report-Msgid-Bugs-To: \n"
 "POT-Creation-Date: 2019-07-21 05:14-0700\n"
-<<<<<<< HEAD
-"PO-Revision-Date: YEAR-MO-DA HO:MI+ZONE\n"
-"Last-Translator: João Gustavo Rocha Lima <joaogustavol@hotmail.com>, 2018\n"
-"Language-Team: Portuguese (https://www.transifex.com/tabbycat-jp/teams/86216/"
-"pt/)\n"
-"Language: pt\n"
-=======
 "PO-Revision-Date: 2019-07-29 02:04\n"
 "Last-Translator: philip_tc\n"
 "Language-Team: Portuguese\n"
 "Language: pt_PT\n"
->>>>>>> b4fb6dfe
 "MIME-Version: 1.0\n"
 "Content-Type: text/plain; charset=UTF-8\n"
 "Content-Transfer-Encoding: 8bit\n"
@@ -79,85 +62,6 @@
 msgstr "Configuração do público"
 
 #: tournaments/forms.py:91
-<<<<<<< HEAD
-msgid ""
-"Show non-sensitive information on the public-facing side of this site, like "
-"draws (once released) and the motions of previous rounds"
-msgstr ""
-
-#: tournaments/forms.py:97
-msgid ""
-"<strong>Tabulation:</strong> [list tabulation staff here]<br /"
-"><strong>Organisation:</strong> [list organising committee members here]<br /"
-"><strong>Adjudication:</strong> [list chief adjudicators here]"
-msgstr ""
-"<strong>Tabulação</strong>[liste a equipe de tabulação aqui<br /"
-"><strong>Organização:</strong>[liste o comitê de organização aqui]<br /"
-"><strong>Juízes:</strong>[liste os juízes-chefes aqui]"
-
-#: tournaments/forms.py:191
-#, fuzzy
-#| msgid "Number of preliminary rounds"
-msgid "Current preliminary round"
-msgstr "Número de rodadas classificatórias"
-
-#: tournaments/forms.py:192
-msgid "All preliminary rounds have been completed"
-msgstr ""
-
-#: tournaments/forms.py:204
-#, python-format
-msgid ""
-"Current elimination round in <strong>%(category)s</strong> <em>(only if all "
-"preliminary rounds have been completed)</em>"
-msgstr ""
-
-#: tournaments/forms.py:210
-#, python-format
-msgid "All elimination rounds in %(category)s have been completed"
-msgstr ""
-
-#: tournaments/forms.py:222
-msgid "If the current round is a preliminary round, this field must be blank."
-msgstr ""
-
-#: tournaments/forms.py:228
-msgid "If all preliminary rounds have been completed, this field is required."
-msgstr ""
-
-#: tournaments/mixins.py:112
-#, python-format
-msgid ""
-"You've been redirected to this page because tournament %(tournament_name)s "
-"has no rounds.Please create some before returning to the admin site"
-msgstr ""
-
-#: tournaments/mixins.py:120
-#, fuzzy, python-format
-#| msgid ""
-#| "There's a problem with the data for the tournament %(tournament_name)s. "
-#| "Please contact a tab director and ask them to set its current round."
-msgid ""
-"There's a problem with the data for the tournament %(tournament_name)s. "
-"Please contact a tab director and ask them to investigate."
-msgstr ""
-"Existe um problema com os dados para o torneio %(tournament_name)s. Favor "
-"contactar um diretor de tabulação e pedir para que eles configurem a rodada "
-"atual."
-
-#: tournaments/mixins.py:132
-msgid ""
-"You've been redirected to this page because of a problem with how teams are "
-"assigned to sides in a debate."
-msgstr ""
-
-#: tournaments/mixins.py:139
-msgid ""
-"There's a problem with how teams are assigned to sides in a debate. The tab "
-"director will need to resolve this issue."
-msgstr ""
-
-=======
 msgid "Show non-sensitive information on the public-facing side of this site, like draws (once released) and the motions of previous rounds"
 msgstr "Mostrar informações não sensíveis na página pública do site, como posições no debate (uma vez liberadas) e as moções de rodadas anteriores"
 
@@ -209,7 +113,6 @@
 msgid "There's a problem with how teams are assigned to sides in a debate. The tab director will need to resolve this issue."
 msgstr "Há um problema como as equipas são atribuídas às posições em um debate. O diretor de tabulação precisará resolver esta questão."
 
->>>>>>> b4fb6dfe
 #: tournaments/mixins.py:234
 #, python-format
 msgid "for %(round)s"
@@ -217,37 +120,19 @@
 
 #: tournaments/mixins.py:433
 msgid "Return to Draw"
-<<<<<<< HEAD
-msgstr ""
-
-#: tournaments/models.py:26
-msgid ""
-"You can't use this as a tournament slug, because it's reserved for a "
-"Tabbycat system URL. Please try another one."
-msgstr ""
-=======
 msgstr "Retornar às Posições"
 
 #: tournaments/models.py:26
 msgid "You can't use this as a tournament slug, because it's reserved for a Tabbycat system URL. Please try another one."
 msgstr "Você não pode usar isto para o endereço do torneio, pois ele é reservado para uma URL do sistema Tabbycat. Por favor, tente outro."
->>>>>>> b4fb6dfe
 
 #: tournaments/models.py:33 tournaments/models.py:331
 msgid "name"
 msgstr "nome"
 
 #: tournaments/models.py:34
-<<<<<<< HEAD
-msgid ""
-"The full name, e.g. \"Australasian Intervarsity Debating Championships 2016\""
-msgstr ""
-"O nome completo, por exemplo, \"Australasian Intervarsity Debating "
-"Championships 2016\""
-=======
 msgid "The full name, e.g. \"Australasian Intervarsity Debating Championships 2016\""
 msgstr "O nome completo, por exemplo, \"Australasian Intervarsity Debating Championships 2016\""
->>>>>>> b4fb6dfe
 
 #: tournaments/models.py:36
 msgid "short name"
@@ -262,30 +147,16 @@
 msgstr "número sequencial"
 
 #: tournaments/models.py:40
-<<<<<<< HEAD
-msgid ""
-"A number that determines the relative order in which tournaments are "
-"displayed on the homepage."
-msgstr ""
-=======
 msgid "A number that determines the relative order in which tournaments are displayed on the homepage."
 msgstr "Um número que determina a ordem em que os torneios são exibidos na página inicial."
->>>>>>> b4fb6dfe
 
 #: tournaments/models.py:42
 msgid "slug"
 msgstr "endereço"
 
 #: tournaments/models.py:43
-<<<<<<< HEAD
-msgid ""
-"The sub-URL of the tournament, cannot have spaces, e.g. \"australs2016\""
-msgstr ""
-"O sub-URL do torneio não pode ter espaços, por exemplo, \"australs2016\""
-=======
 msgid "The sub-URL of the tournament, cannot have spaces, e.g. \"australs2016\""
 msgstr "O sub-URL do torneio não pode ter espaços, por exemplo, \"australs2016\""
->>>>>>> b4fb6dfe
 
 #: tournaments/models.py:44
 msgid "active"
@@ -342,25 +213,6 @@
 msgstr "Publicado"
 
 #: tournaments/models.py:326
-<<<<<<< HEAD
-msgid ""
-"A number that determines the order of the round, should count consecutively "
-"from 1 for the first round"
-msgstr ""
-"Um número que determina a sequência da rodada, o qual deve contar de forma "
-"consecutiva a partir de 1 para a primeira rodada"
-
-#: tournaments/models.py:328
-msgid "completed"
-msgstr ""
-
-#: tournaments/models.py:329
-msgid ""
-"True if the round is over, which normally means all results have been "
-"entered and confirmed"
-msgstr ""
-
-=======
 msgid "A number that determines the order of the round, should count consecutively from 1 for the first round"
 msgstr "Um número que determina a sequência da rodada, o qual deve contar de forma consecutiva a partir de 1 para a primeira rodada"
 
@@ -372,7 +224,6 @@
 msgid "True if the round is over, which normally means all results have been entered and confirmed"
 msgstr "Verdadeiro se a rodada acabou, o que normalmente significa que todos os resultados foram inseridos e confirmados"
 
->>>>>>> b4fb6dfe
 #: tournaments/models.py:331
 msgid "e.g. \"Round 1\""
 msgstr "por exemplo, \"Rodada 1\""
@@ -432,34 +283,16 @@
 msgstr "muda"
 
 #: tournaments/models.py:355
-<<<<<<< HEAD
-msgid ""
-"If marked silent, information about this round (such as its results) will "
-"not be shown publicly."
-msgstr ""
-"Se selecionado como \"muda\", as informações sobre essa rodada (assim como "
-"os resultados) não serão mostradas publicamente."
-=======
 msgid "If marked silent, information about this round (such as its results) will not be shown publicly."
 msgstr "Se selecionado como \"muda\", as informações sobre essa rodada (assim como os resultados) não serão mostradas publicamente."
->>>>>>> b4fb6dfe
 
 #: tournaments/models.py:357
 msgid "motions released"
 msgstr "moções publicadas"
 
 #: tournaments/models.py:358
-<<<<<<< HEAD
-msgid ""
-"Whether motions will appear on the public website, assuming that feature is "
-"turned on"
-msgstr ""
-"Se as moções aparecerão no website público, desde que essa função esteja "
-"ligada"
-=======
 msgid "Whether motions will appear on the public website, assuming that feature is turned on"
 msgstr "Se as moções aparecerão no website público, desde que essa função esteja ligada"
->>>>>>> b4fb6dfe
 
 #: tournaments/models.py:359
 msgid "starts at"
@@ -474,22 +307,6 @@
 msgstr "rodadas"
 
 #: tournaments/models.py:376
-<<<<<<< HEAD
-msgid ""
-"A round in the elimination stage must have its draw type set to \"Elimination"
-"\"."
-msgstr ""
-
-#: tournaments/models.py:379
-msgid ""
-"A round in the preliminary stage cannot have its draw type set to "
-"\"Elimination\"."
-msgstr ""
-
-#: tournaments/models.py:384
-msgid "Elimination rounds must have a break category."
-msgstr ""
-=======
 msgid "A round in the elimination stage must have its draw type set to \"Elimination\"."
 msgstr "Uma rodada na fase de eliminação deve ter o seu tipo de alocação de posições definido como \"Eliminação\"."
 
@@ -500,7 +317,6 @@
 #: tournaments/models.py:384
 msgid "Elimination rounds must have a break category."
 msgstr "Rodadas eliminatórias devem ter uma categoria de classificação."
->>>>>>> b4fb6dfe
 
 #: tournaments/templates/assistant_tournament_index.html:4
 msgid "Dashboard"
@@ -524,19 +340,8 @@
 msgstr "Bem-vindo ao Tabbycat!"
 
 #: tournaments/templates/blank_site_start.html:23
-<<<<<<< HEAD
-msgid ""
-"To get started, you'll need to create the first user account. This account "
-"is a \"superuser\" account: it will be able to edit anything on the site. "
-"Therefore, you should use a strong password."
-msgstr ""
-"Para começar, você precisará criar a primeira conta. Essa conta é uma conta "
-"de \"super usuário\": ela será capaz de editar qualquer coisa no site. Logo, "
-"você deverá ter uma senha forte."
-=======
 msgid "To get started, you'll need to create the first user account. This account is a \"superuser\" account: it will be able to edit anything on the site. Therefore, you should use a strong password."
 msgstr "Para começar, você precisará criar a primeira conta. Essa conta é uma conta de \"super usuário\": ela será capaz de editar qualquer coisa no site. Logo, você deverá ter uma senha forte."
->>>>>>> b4fb6dfe
 
 #: tournaments/templates/blank_site_start.html:28
 msgid "You can only create this account once, but if you like, you can change the username and password after it's created, or add new superusers afterwards."
@@ -561,19 +366,8 @@
 msgstr "Tabbycat"
 
 #: tournaments/templates/configure_tournament.html:20
-<<<<<<< HEAD
-msgid ""
-"To finish creating your tournament select a basic configuration options. "
-"Note that these can always be changed later (and with more precise control) "
-"if needed."
-msgstr ""
-"Para finalizar a criação do seu torneio, selecione uma configuração básica. "
-"Note que isso sempre poderá ser alterado (e com maior controle preciso) caso "
-"necessário."
-=======
 msgid "To finish creating your tournament select a basic configuration options. Note that these can always be changed later (and with more precise control) if needed."
 msgstr "Para finalizar a criação do seu torneio, selecione uma configuração básica. Note que isso sempre poderá ser alterado (e com maior controle preciso) caso necessário."
->>>>>>> b4fb6dfe
 
 #: tournaments/templates/configure_tournament.html:25
 msgid "Configure Tournament"
@@ -585,46 +379,16 @@
 
 #: tournaments/templates/create_tournament.html:15
 #, python-format
-<<<<<<< HEAD
-msgid ""
-"Tabbycat is free to use for non-profit and non-fundraising tournaments "
-"(although donations are encouraged). If your tournament is run for profit or "
-"for fundraising, please note that there is a <a href=\"%(donations_url)s"
-"\">required payment</a>. For more details, see the <a href=\"http://tabbycat."
-"readthedocs.io/en/stable/about/licence.html\"> Tabbycat licence agreement</"
-"a>."
-msgstr ""
-"Tabbycat é livre para utilizar em torneios sem fins lucrativos e/ou sem "
-"captação de recursos (apesar de que doações são encorajadas). Se o seu "
-"torneio tem como objetivo lucro ou captação de recursos, favor notar que há "
-"um <a href=\"%(donations_url)s\">pagamento necessário</a>. Para mais "
-"detalhes, acessar o <a href=\"http://tabbycat.readthedocs.io/en/stable/about/"
-"licence.html\">Contrato de Licença do Tabbycat</a>."
-=======
 msgid "Tabbycat is free to use for non-profit and non-fundraising tournaments (although donations are encouraged). If your tournament is run for profit or for fundraising, please note that there is a <a href=\"%(donations_url)s\">required payment</a>. For more details, see the <a href=\"http://tabbycat.readthedocs.io/en/stable/about/licence.html\"> Tabbycat licence agreement</a>."
 msgstr "Tabbycat é livre para utilizar em torneios sem fins lucrativos e/ou sem captação de recursos (apesar de que doações são encorajadas). Se o seu torneio tem como objetivo lucro ou captação de recursos, favor notar que há um <a href=\"%(donations_url)s\">pagamento necessário</a>. Para mais detalhes, acessar o <a href=\"http://tabbycat.readthedocs.io/en/stable/about/licence.html\">Contrato de Licença do Tabbycat</a>."
->>>>>>> b4fb6dfe
 
 #: tournaments/templates/create_tournament.html:27
 msgid "Just trying out Tabbycat?"
 msgstr "Apenas experimentando o Tabbycat?"
 
 #: tournaments/templates/create_tournament.html:28
-<<<<<<< HEAD
-msgid ""
-"If you're learning or playing around with Tabbycat, it's easiest to create a "
-"demo tournament that is prepopulated with a fake (but typical) set of teams, "
-"adjudicators, venues, and the like. You can then delete this demo tournament "
-"later on, or deploy a new instance for your real tournament."
-msgstr ""
-"Se você estivar aprendendo ou brincando c om o Tabbycat, é mais fácil criar "
-"um torneio demo que já vem preenchido com falsos (mas normais) conjuntos de "
-"duplas, juízes, locais, etc. Você poderá deletar esse torneio demo "
-"posteriormente ou utilizar uma nova instância para o seu torneio real."
-=======
 msgid "If you're learning or playing around with Tabbycat, it's easiest to create a demo tournament that is prepopulated with a fake (but typical) set of teams, adjudicators, venues, and the like. You can then delete this demo tournament later on, or deploy a new instance for your real tournament."
 msgstr "Se você estivar aprendendo ou brincando c om o Tabbycat, é mais fácil criar um torneio demo que já vem preenchido com falsos (mas normais) conjuntos de duplas, juízes, locais, etc. Você poderá deletar esse torneio demo posteriormente ou utilizar uma nova instância para o seu torneio real."
->>>>>>> b4fb6dfe
 
 #: tournaments/templates/create_tournament.html:42
 #, python-format
@@ -632,15 +396,8 @@
 msgstr "Carregar %(name)s"
 
 #: tournaments/templates/create_tournament.html:49
-<<<<<<< HEAD
-msgid ""
-"You already have a tournament set up using this data set. Reloading the data "
-"will delete <strong>all data</strong> from that tourament."
-msgstr ""
-=======
 msgid "You already have a tournament set up using this data set. Reloading the data will delete <strong>all data</strong> from that tourament."
 msgstr "Você já tem um torneio criado usando este conjunto de dados. Recarregar os dados deletará <strong>todos os dados</strong> daquele torneio."
->>>>>>> b4fb6dfe
 
 #: tournaments/templates/create_tournament.html:69
 msgid "Create Tournament"
@@ -665,48 +422,6 @@
 msgstr "Doar para o Tabbycat ajuda seus responsáveis a cobrir os custos fixos e justificar nossas contínuas contribuições em responder pedidos de suporte, mantendo atualizado o software, corrigindo falhas e desenvolvendo novas funções."
 
 #: tournaments/templates/donations.html:24
-<<<<<<< HEAD
-msgid ""
-"We suggest that tournaments budget for a donation of A$1 (Australian dollar) "
-"per team. For tournaments run for fundraising or for profit, whether partly "
-"or solely, this payment is <strong>required</strong> and your licence to use "
-"Tabbycat is conditional upon it. General donations from individuals or "
-"organisations are of course also much appreciated."
-msgstr ""
-"Sugerimos uma doação de A$1 (dólar australiano) por dupla. Para torneio com "
-"captação de recursos ou com fins lucrativos, independentemente se for o "
-"objetivo único ou parcial, esse pagamento é <strong>necessário</strong>e sua "
-"licença de uso do Tabbycat está condicionada a ele. Doações gerais de "
-"indivíduos ou organizações são muito apreciadas."
-
-#: tournaments/templates/donations.html:34
-#, python-format
-msgid ""
-"Our suggested donation from %(tournament)s, based on its size, is <strong>A$"
-"%(nteams)s</strong>. The easiest way to donate is <a href=\"http://PayPal.Me/"
-"tabbycatproject/%(nteams)saud\">via Paypal</a>, but please don’t hesitate to "
-"<a href=\"http://tabbycat.readthedocs.io/en/stable/about/support.html#email"
-"\">email us</a> if other methods would work better for you. Also, feel free "
-"to get in touch if you require an invoice or receipt for the payment."
-msgstr ""
-"Nossa sugestão de doação do %(tournament)s, baseado em seu tamanho, é de "
-"<strong>A$%(nteams)s</strong>. A forma mais fácil de doar é <a href=\"http://"
-"PayPal.Me/tabbycatproject/%(nteams)saud\">via Paypal</a>, mas não hesite em "
-"nos <a href=\"http://tabbycat.readthedocs.io/en/stable/about/support."
-"html#email\">enviar um e-mail</a>caso outras formas de pagamento sejam "
-"melhores para você. Além disso, sinta-se livre para contactar caso precise "
-"de uma fatura ou recibo de pagamento."
-
-#: tournaments/templates/donations.html:46
-msgid ""
-"The easiest way to donate is <a href=\"http://PayPal.Me/tabbycatproject/0aud"
-"\">via Paypal</a>. Please <a href=\"http://tabbycat.readthedocs.io/en/stable/"
-"about/support.html\">contact us</a> if you require other options."
-msgstr ""
-"A forma mais fácil de doar é <a href=\"http://PayPal.Me/tabbycatproject/0aud"
-"\">via Paypal</a>. Favor <a href=\"http://tabbycat.readthedocs.io/en/stable/"
-"about/support.html\">contacte-nos</a> se você precisar de outras opções."
-=======
 msgid "We suggest that tournaments budget for a donation of A$1 (Australian dollar) per team. For tournaments run for fundraising or for profit, whether partly or solely, this payment is <strong>required</strong> and your licence to use Tabbycat is conditional upon it. General donations from individuals or organisations are of course also much appreciated."
 msgstr "Sugerimos uma doação de A$1 (dólar australiano) por dupla. Para torneio com captação de recursos ou com fins lucrativos, independentemente se for o objetivo único ou parcial, esse pagamento é <strong>necessário</strong>e sua licença de uso do Tabbycat está condicionada a ele. Doações gerais de indivíduos ou organizações são muito apreciadas."
 
@@ -718,7 +433,6 @@
 #: tournaments/templates/donations.html:46
 msgid "The easiest way to donate is <a href=\"http://PayPal.Me/tabbycatproject/0aud\">via Paypal</a>. Please <a href=\"http://tabbycat.readthedocs.io/en/stable/about/support.html\">contact us</a> if you require other options."
 msgstr "A forma mais fácil de doar é <a href=\"http://PayPal.Me/tabbycatproject/0aud\">via Paypal</a>. Favor <a href=\"http://tabbycat.readthedocs.io/en/stable/about/support.html\">contacte-nos</a> se você precisar de outras opções."
->>>>>>> b4fb6dfe
 
 #: tournaments/templates/fix_debate_teams.html:6
 msgid "Debate Team Missing"
@@ -739,17 +453,8 @@
 
 #. Translators: This is in a list of instructions.
 #: tournaments/templates/fix_debate_teams.html:39
-<<<<<<< HEAD
-msgid ""
-"Ensure that every <strong>side</strong> that should be present in the debate "
-"is present and has a <strong>team</strong> assigned. If a team is missing, "
-"find an empty row and use the magnifying glass to select a team. Then set "
-"the new team's <strong>side</strong> accordingly."
-msgstr ""
-=======
 msgid "Ensure that every <strong>side</strong> that should be present in the debate is present and has a <strong>team</strong> assigned. If a team is missing, find an empty row and use the magnifying glass to select a team. Then set the new team's <strong>side</strong> accordingly."
 msgstr "Certifique-se de que todos as<strong>posições</strong> que devem estar presentes no debate estão presentes e tem uma <strong>equipe</strong> atribuída. Se uma equipe está faltando, encontre uma linha vazia e use a lupa para selecionar uma dupla. Em seguida, defina a <strong>posição</strong> da nova equipe apropriadamente."
->>>>>>> b4fb6dfe
 
 #. Translators: This is in a list of instructions.
 #: tournaments/templates/fix_debate_teams.html:48
@@ -762,17 +467,8 @@
 msgstr "<strong>Salve</strong> as modificações."
 
 #: tournaments/templates/fix_debate_teams.html:62
-<<<<<<< HEAD
-msgid ""
-"Once you've fixed all the debates, you should then be able to return to "
-"whatever page you were originally on without the error reoccurring."
-msgstr ""
-"Uma vez que você consertou todos os debates, você poderá retornar a qualquer "
-"página que você estava originalmente sem que este erro ocorra novamente."
-=======
 msgid "Once you've fixed all the debates, you should then be able to return to whatever page you were originally on without the error reoccurring."
 msgstr "Uma vez que você consertou todos os debates, você poderá retornar a qualquer página que você estava originalmente sem que este erro ocorra novamente."
->>>>>>> b4fb6dfe
 
 #: tournaments/templates/fix_debate_teams.html:68
 #, python-format
@@ -865,15 +561,8 @@
 msgstr ""
 
 #: tournaments/templates/public_tournament_index.html:101
-<<<<<<< HEAD
-#, fuzzy
-#| msgid "Set Current Round"
 msgid "Draws for Current Rounds"
-msgstr "Configurar a Rodada Atual"
-=======
-msgid "Draws for Current Rounds"
-msgstr ""
->>>>>>> b4fb6dfe
+msgstr ""
 
 #: tournaments/templates/public_tournament_index.html:106
 #, python-format
@@ -974,7 +663,6 @@
 #: tournaments/templates/round_complete_check.html:34
 #, python-format
 msgid "Mark %(round_name)s as Completed"
-<<<<<<< HEAD
 msgstr ""
 
 #: tournaments/templates/round_complete_check.html:41
@@ -983,49 +671,11 @@
 msgstr ""
 
 #: tournaments/templates/round_complete_check.html:50
-#, fuzzy, python-format
-#| msgid "Welcome to %(tournament_name)s"
+#, python-format
 msgid "Go to %(round_name)s"
-msgstr "Bem-vindo ao %(tournament_name)s"
+msgstr ""
 
 #: tournaments/templates/round_complete_check.html:62
-#, python-format
-msgid "%(round_name)s has already been marked as completed!"
-msgstr ""
-
-#: tournaments/templates/round_complete_check.html:67
-#, python-format
-msgid ""
-"The following prior round has not yet been completed: "
-"%(prior_rounds_not_completed)s. You should complete it before marking this "
-"round as completed."
-msgid_plural ""
-"The following prior rounds have not yet been completed: "
-"%(prior_rounds_not_completed)s. You should complete those before marking "
-"this round as completed."
-msgstr[0] ""
-msgstr[1] ""
-
-#: tournaments/templates/round_complete_check.html:77
-=======
-msgstr ""
-
-#: tournaments/templates/round_complete_check.html:41
-#, python-format
-msgid "Mark %(round_name)s as Completed Anyway"
-msgstr ""
-
-#: tournaments/templates/round_complete_check.html:50
->>>>>>> b4fb6dfe
-#, python-format
-msgid "Go to %(round_name)s"
-msgstr ""
-
-<<<<<<< HEAD
-#: tournaments/templates/round_complete_check.html:83
-=======
-#: tournaments/templates/round_complete_check.html:62
->>>>>>> b4fb6dfe
 #, python-format
 msgid "%(round_name)s has already been marked as completed!"
 msgstr ""
@@ -1037,25 +687,6 @@
 msgstr[0] ""
 msgstr[1] ""
 
-<<<<<<< HEAD
-#: tournaments/templates/round_complete_check.html:98
-#, python-format
-msgid ""
-"The \"show public results\" setting is on and this round is marked as a "
-"<strong>silent</strong> round, so results will <strong>not</strong> show on "
-"the public page when you mark it as completed. You can mark or unmark rounds "
-"as silent in the <a href=\"%(round_changelist_url)s\">Edit Database area</a>."
-msgstr ""
-
-#: tournaments/templates/round_complete_check.html:106
-#, python-format
-msgid ""
-"The \"show public results\" setting is on and this round is <strong>not</"
-"strong> marked as a silent round so the <strong>results <u>will</u> show on "
-"the public page</strong> when you mark it as completed. You can mark or "
-"unmark rounds as silent in the <a href=\"%(round_changelist_url)s\">Edit "
-"Database area</a>."
-=======
 #: tournaments/templates/round_complete_check.html:77
 #, python-format
 msgid "All ballots from %(round_name)s are confirmed. You should be good to go!"
@@ -1076,7 +707,6 @@
 #: tournaments/templates/round_complete_check.html:106
 #, python-format
 msgid "The \"show public results\" setting is on and this round is <strong>not</strong> marked as a silent round so the <strong>results <u>will</u> show on the public page</strong> when you mark it as completed. You can mark or unmark rounds as silent in the <a href=\"%(round_changelist_url)s\">Edit Database area</a>."
->>>>>>> b4fb6dfe
 msgstr ""
 
 #: tournaments/templates/set_current_round.html:5
@@ -1091,19 +721,8 @@
 
 #: tournaments/templates/set_current_round.html:33
 #, python-format
-<<<<<<< HEAD
-msgid ""
-"No round is currently set. In order for Tabbycat to work, please set the "
-"<strong>current round</strong> of the tournament <strong>"
-"%(tournament_name)s</strong>."
-msgstr ""
-"Nenhuma rodada está configurada. Para que o Tabbycat funcione, favor "
-"<strong>configurar a rodada</strong> do torneio <strong>%(tournament_name)s</"
-"strong>."
-=======
 msgid "No round is currently set. In order for Tabbycat to work, please set the <strong>current round</strong> of the tournament <strong>%(tournament_name)s</strong>."
 msgstr "Nenhuma rodada está configurada. Para que o Tabbycat funcione, favor <strong>configurar a rodada</strong> do torneio <strong>%(tournament_name)s</strong>."
->>>>>>> b4fb6dfe
 
 #: tournaments/templates/set_current_round.html:42
 #, python-format
@@ -1135,16 +754,8 @@
 msgstr "Área pública para <strong>%(tn)s</strong>"
 
 #: tournaments/templates/site_index.html:51
-<<<<<<< HEAD
-msgid ""
-"It looks like there aren't any tournaments on this site. Would you like to "
-"create one?"
-msgstr ""
-"Parece que não há nenhum torneio neste site. Você gostaria de criar um?"
-=======
 msgid "It looks like there aren't any tournaments on this site. Would you like to create one?"
 msgstr "Parece que não há nenhum torneio neste site. Você gostaria de criar um?"
->>>>>>> b4fb6dfe
 
 #: tournaments/templates/site_index.html:59
 msgid "There are currently no tournaments set up on this site."
@@ -1190,66 +801,22 @@
 
 #: tournaments/templates/tournament_index.html:8
 #, python-format
-<<<<<<< HEAD
-msgid ""
-"We hope you've enjoyed using Tabbycat for your tournament. We would "
-"appreciate if you would make a donation to the project in order to support "
-"its ongoing development and maintenance. For a tournament of this size, we "
-"suggest a donation of <strong>$%(amount)s</strong>. Note that if your "
-"tournament is run for profit, or for fundraising, making this payment is a "
-"mandatory condition of Tabbycat's software license. <a href=\"%(url)s"
-"\">Learn more about donating.</a>"
-msgstr ""
-"Esperamos que você tenha gostado de utilizar o Tabbycat para o seu torneio. "
-"Nós apreciaríamos caso você fizesse uma doação para o projeto a fim de "
-"apoiar os contínuos desenvolvimentos e manutenções. Para um torneio deste "
-"tamanho, nós sugerimos uma doação de <strong>$%(amount)s</strong>. Note que "
-"se seu torneio tem fins lucrativos, ou de captação de recursos, fazer este "
-"pagamento é condição mandatória para a licença de software do Tabbycat. <a "
-"href=\"%(url)s\">Leia mais sobre doações."
-=======
 msgid "We hope you've enjoyed using Tabbycat for your tournament. We would appreciate if you would make a donation to the project in order to support its ongoing development and maintenance. For a tournament of this size, we suggest a donation of <strong>$%(amount)s</strong>. Note that if your tournament is run for profit, or for fundraising, making this payment is a mandatory condition of Tabbycat's software license. <a href=\"%(url)s\">Learn more about donating.</a>"
 msgstr "Esperamos que você tenha gostado de utilizar o Tabbycat para o seu torneio. Nós apreciaríamos caso você fizesse uma doação para o projeto a fim de apoiar os contínuos desenvolvimentos e manutenções. Para um torneio deste tamanho, nós sugerimos uma doação de <strong>$%(amount)s</strong>. Note que se seu torneio tem fins lucrativos, ou de captação de recursos, fazer este pagamento é condição mandatória para a licença de software do Tabbycat. <a href=\"%(url)s\">Leia mais sobre doações."
->>>>>>> b4fb6dfe
 
 #: tournaments/templates/tournament_index.html:24
 msgid "Welcome to your new tournament!"
 msgstr "Bem-vindo ao seu novo torneio!"
 
 #: tournaments/templates/tournament_index.html:26
-<<<<<<< HEAD
-msgid ""
-"The next step is to import your initial tournament data: the institutions, "
-"teams, adjudicators and venues that are in your tournament. There are a "
-"number of ways to do this. For small-to-medium tournaments, the simple "
-"importer is your best bet."
-msgstr ""
-"O próximo passo é importar os dados iniciais do torneio: as instituições, "
-"times, juízes e locais do seu torneio. Há algumas formas de fazer isso. Para "
-"pequenos a médios torneios, o importador simples é a sua melhor escolha."
-=======
 msgid "The next step is to import your initial tournament data: the institutions, teams, adjudicators and venues that are in your tournament. There are a number of ways to do this. For small-to-medium tournaments, the simple importer is your best bet."
 msgstr "O próximo passo é importar os dados iniciais do torneio: as instituições, times, juízes e locais do seu torneio. Há algumas formas de fazer isso. Para pequenos a médios torneios, o importador simples é a sua melhor escolha."
->>>>>>> b4fb6dfe
 
 #. Translators: The documentation where the link goes to is in English; translations should mention this with "(in English)" after the link.
 #: tournaments/templates/tournament_index.html:33
 #, python-format
-<<<<<<< HEAD
-msgid ""
-"For more information, please consult our <a href=\"https://tabbycat."
-"readthedocs.io/en/%(readthedocs_version)s/use/importing-data.html\" class="
-"\"alert-link\" target=\"_blank\"> documentation on importing initial data</"
-"a>."
-msgstr ""
-"Para mais informações, favor consultar nosso <a href=\"https://tabbycat."
-"readthedocs.io/en/%(readthedocs_version)s/use/importing-data.html\" class="
-"\"alert-link\" target=\"_blank\">documento sobre importar dados iniciais</a> "
-"(in English)."
-=======
 msgid "For more information, please consult our <a href=\"https://tabbycat.readthedocs.io/en/%(readthedocs_version)s/use/importing-data.html\" class=\"alert-link\" target=\"_blank\"> documentation on importing initial data</a>."
 msgstr "Para mais informações, favor consultar nosso <a href=\"https://tabbycat.readthedocs.io/en/%(readthedocs_version)s/use/importing-data.html\" class=\"alert-link\" target=\"_blank\">documento sobre importar dados iniciais</a> (in English)."
->>>>>>> b4fb6dfe
 
 #: tournaments/templates/tournament_index.html:43
 msgid "Use the simple importer to add your initial data."
@@ -1506,44 +1073,6 @@
 
 #: tournaments/views.py:146
 #, python-format
-<<<<<<< HEAD
-msgid ""
-"%(round)s has been marked as completed. All rounds are now completed, so "
-"you're done with the tournament! Congratulations!"
-msgstr ""
-
-#: tournaments/views.py:152
-#, python-format
-msgid ""
-"%(round)s has been marked as completed. That's the last round in that "
-"sequence! Going back to the first round that hasn't been marked as completed."
-msgstr ""
-
-#: tournaments/views.py:165
-#, python-format
-msgid ""
-"%(round)s has been marked as completed. You've made it to the end of the "
-"preliminary rounds! Congratulations! The next step is to generate the break."
-msgstr ""
-
-#: tournaments/views.py:171
-#, python-format
-msgid ""
-"%(round)s has been marked as completed. That was the last preliminary round, "
-"but one or more preliminary rounds are still not completed. Going back to "
-"the first incomplete preliminary round."
-msgstr ""
-
-#: tournaments/views.py:179
-#, fuzzy, python-format
-#| msgid ""
-#| "The current round has been advanced to %(round)s. Woohoo! Keep it up!"
-msgid ""
-"%(this_round)s has been marked as completed. Moving on to %(next_round)s! "
-"Woohoo! Keep it up!"
-msgstr "A rodada atual foi progredida a %(round)s. Woohoo! Continue assim!"
-
-=======
 msgid "%(round)s has been marked as completed. All rounds are now completed, so you're done with the tournament! Congratulations!"
 msgstr "%(round)s foram marcadas como concluídas. Todas as rodadas estão concluídas, então você finalizou o torneio! Parabéns!"
 
@@ -1567,7 +1096,6 @@
 msgid "%(this_round)s has been marked as completed. Moving on to %(next_round)s! Woohoo! Keep it up!"
 msgstr "%(this_round)s foram marcadas como concluídas. Indo para %(next_round)s! Aí sim! Continue assim!"
 
->>>>>>> b4fb6dfe
 #: tournaments/views.py:231
 msgid "8-team generic dataset"
 msgstr "Conjunto de dados genérico de 8 times"
@@ -1579,31 +1107,3 @@
 #: tournaments/views.py:233
 msgid "88-team BP dataset"
 msgstr "Conjunto de dados do BP de 88 times"
-<<<<<<< HEAD
-
-#~ msgid "current round"
-#~ msgstr "rodada atual"
-
-#~ msgid ""
-#~ "Looking for the welcome message? That's been moved to the tournament "
-#~ "configuration, under <a href=\"%(features_url)s\">Public Features</a>."
-#~ msgstr ""
-#~ "Procurando por uma mensagem de boas-vindas? Ela foi movida para as "
-#~ "configurações do torneio, em <a href=\"%(features_url)s\">Funções "
-#~ "Públicas</a>."
-
-#~ msgid ""
-#~ "Looking for the welcome message? That's moved to the tournament "
-#~ "configuration, under Public Features."
-#~ msgstr ""
-#~ "Procurando por uma mensagem de boas-vindas? Ela foi movida para as "
-#~ "configurações do torneio, em Funções Públicas."
-
-#~ msgid ""
-#~ "Whoops! Could not advance round, because there's no round after this "
-#~ "round!"
-#~ msgstr ""
-#~ "Whoops! Não foi possível progredir de rodada, pois não há rodadas depois "
-#~ "desta!"
-=======
->>>>>>> b4fb6dfe
