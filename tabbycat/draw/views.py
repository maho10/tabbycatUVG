import json
import datetime
import logging
import unicodedata
from itertools import product
from math import floor

from django.conf import settings
from django.contrib import messages
from django.http import HttpResponseBadRequest, HttpResponseRedirect
from django.utils.functional import cached_property
from django.utils.html import format_html
from django.utils.safestring import mark_safe
from django.utils.translation import gettext as _
from django.utils.translation import gettext_lazy, ngettext
from django.views.generic.base import TemplateView

from actionlog.mixins import LogActionMixin
from actionlog.models import ActionLogEntry
from adjallocation.models import DebateAdjudicator
from adjallocation.utils import adjudicator_conflicts_display
from availability.utils import annotate_availability
from divisions.models import Division
from notifications.models import SentMessageRecord
from notifications.views import RoundTemplateEmailCreateView
from options.preferences import BPPositionCost
from participants.models import Adjudicator, Institution, Team
from participants.prefetch import populate_win_counts
from participants.utils import get_side_history
from standings.base import StandingsError
from standings.teams import TeamStandingsGenerator
from standings.views import BaseStandingsView
from tournaments.mixins import (CurrentRoundMixin, DebateDragAndDropMixin, LegacyDrawForDragAndDropMixin,
    OptionalAssistantTournamentPageMixin, PublicTournamentPageMixin, RoundMixin,
    TournamentMixin)
from tournaments.models import Round, Tournament
from tournaments.views import BaseSaveDragAndDropDebateJsonView
from tournaments.utils import get_side_name
from utils.mixins import AdministratorMixin
from utils.views import BadJsonRequestError, PostOnlyRedirectView, VueTableTemplateView
from utils.misc import reverse_round, reverse_tournament
from utils.tables import TabbycatTableBuilder
from venues.allocator import allocate_venues
from venues.models import VenueCategory, VenueConstraint
from venues.utils import venue_conflicts_display

from .dbutils import delete_round_draw
from .generator import DrawFatalError, DrawUserError
from .manager import DrawManager
from .models import Debate, DebateTeam, TeamSideAllocation
from .prefetch import populate_history
from .tables import (AdminDrawTableBuilder, PositionBalanceReportDrawTableBuilder,
        PositionBalanceReportSummaryTableBuilder, PublicDrawTableBuilder)
from .serializers import EditDebateTeamsDebateSerializer, EditDebateTeamsTeamSerializer

logger = logging.getLogger(__name__)


class BaseDisplayDrawTableView(TournamentMixin, VueTableTemplateView):
    """Base class for views showing a draw table to the public in some way.
    Subclasses are *not* necessarily public views; they may be admin/assistant
    views intended to facilitate displaying the draw in the general assembly
    room. Since, whether a public, assistant or admin view, the content on it
    is intended for consumption by the public, the table is always built as if
    it were a public view."""

    template_name = 'draw_display_by.html'
    sort_key = 'venue'
    page_emoji = '👏'
    empty_table_title = gettext_lazy("No debates in this round")

    @property
    def rounds(self):
        raise NotImplementedError  # leave for subclasses

    def get_page_title(self):
        if len(self.rounds) == 1:
            return _("Draw for %(round)s") % {'round': self.rounds[0].name}
        else:
            return _("Draws for Current Rounds")

    def get_page_subtitle(self):
        if len(self.rounds) == 1 and getattr(self.rounds[0], 'starts_at', None):
            return _("debates start at %(time)s (in %(time_zone)s)") % {
                     'time': self.rounds[0].starts_at.strftime('%H:%M'),
                     'time_zone': settings.TIME_ZONE}
        elif any(getattr(r, 'starts_at', None) for r in self.rounds):
            return _("start times in time zone: %(time_zone)s") % {'time_zone': settings.TIME_ZONE}
        else:
            return ""

    def populate_table(self, debates, table, highlight=[]):
        table.add_debate_venue_columns(debates)
        table.add_debate_team_columns(debates, highlight)
        if self.tournament.pref('enable_division_motions'):
            table.add_motion_column(d.division_motion for d in debates)
        if not self.tournament.pref('hide_adjudicators'):
            table.add_debate_adjudicators_column(debates, show_splits=False)

    @classmethod
    def get_debates_for_round(cls, round):
        """Not used if the `get_debates()` method is defined. Overridden by
        `PublicDrawMixin` to blank the table if the round hasn't been
        released."""
        return round.debate_set_with_prefetches()

    def get_tables(self):

        # If the view has debates specified specifically, use those in a single table
        if hasattr(self, 'get_debates'):
            table = PublicDrawTableBuilder(view=self, sort_key=self.sort_key,
                    admin=False, empty_title=self.empty_table_title)
            self.populate_table(self.get_debates(), table)
            return [table]

        # If there's only one round, use that in a single table
        if len(self.rounds) == 1:
            table = PublicDrawTableBuilder(view=self, sort_key=self.sort_key,
                    admin=False, empty_title=self.empty_table_title)
            debates = self.get_debates_for_round(self.rounds[0])
            self.populate_table(debates, table)
            return [table]

        tables = []
        for r in self.tournament.current_rounds:
            debates = self.get_debates_for_round(r)
            if r.starts_at:
                subtitle = ngettext(
                    "debate starts at %(time)s",
                    "debates start at %(time)s",
                    debates.count()
                ) % {'round_name': r.name, 'time': r.starts_at.strftime('%H:%M')}
            else:
                subtitle = ""
            table = PublicDrawTableBuilder(view=self, sort_key=self.sort_key,
                admin=False, title=r.name, subtitle=subtitle,
                empty_title=self.empty_table_title)
            self.populate_table(debates, table)
            tables.append(table)

        return tables


class BaseDisplayDrawForSpecificRoundTableView(RoundMixin, BaseDisplayDrawTableView):

    @property
    def rounds(self):
        return [self.round]

    def get_page_subtitle(self):
        # Skip the RoundMixin implementation
        return BaseDisplayDrawTableView.get_page_subtitle(self)

    def get_context_data(self, **kwargs):
        kwargs["round"] = self.round
        return super().get_context_data(**kwargs)


class BaseDisplayDrawForCurrentRoundsTableView(BaseDisplayDrawTableView):

    tables_orientation = 'rows'

    @property
    def rounds(self):
        return self.tournament.current_rounds


# ==============================================================================
# Viewing Draw (Public)
# ==============================================================================


class PublicDrawMixin(PublicTournamentPageMixin):
    """Governs permissions, particularly those relating to draw release."""

    empty_table_title = gettext_lazy("The draw for this round hasn't been released.")

    @cached_property
    def draws_available(self):
        return any(r.draw_status == Round.STATUS_RELEASED for r in self.rounds)

    @classmethod
    def get_debates_for_round(cls, round):
        if round.draw_status != Round.STATUS_RELEASED:
            return Debate.objects.none()
        return super().get_debates_for_round(round)

    def get_template_names(self):
        if not self.draws_available:
            return ['draw_not_released.html']
        return super().get_template_names()

    def get_tables(self):
        if not self.draws_available:
            return []
        return super().get_tables()

    def get_page_emoji(self):
        if not self.draws_available:
            return '😴'
        return super().get_page_emoji()

    def get_page_subtitle(self):
        if not self.draws_available:
            return ""
        return super().get_page_subtitle()


class PublicDrawForRoundView(PublicDrawMixin, BaseDisplayDrawForSpecificRoundTableView):

    def is_page_enabled(self, tournament):
        return tournament.pref('public_draw') == 'all-released'


class PublicDrawForCurrentRoundsView(PublicDrawMixin, BaseDisplayDrawForCurrentRoundsTableView):

    def is_page_enabled(self, tournament):
        return tournament.pref('public_draw') == 'current'


class PublicAllDrawsAllTournamentsView(PublicTournamentPageMixin, BaseDisplayDrawTableView):
    public_page_preference = 'enable_mass_draws'

    @property
    def rounds(self):
        return []

    def get_page_title(self):
        return _("All Debates for All Rounds of %(tournament)s") % {'tournament': self.tournament.name}

    def get_page_subtitle(self):
        return None

    def get_page_emoji(self):
        return None

    def populate_table(self, debates, table, highlight=[]):
        table.add_round_column(d.round for d in debates)
        super().populate_table(debates, table, highlight=highlight)

    def get_draw(self):
        all_rounds = Round.objects.filter(tournament=self.tournament,
                                          draw_status=Round.STATUS_RELEASED)
        draw = []
        for round in all_rounds:
            draw.extend(round.debate_set_with_prefetches())
        return draw


# ==============================================================================
# Viewing Draw (Briefing Room)
# ==============================================================================

class BriefingRoomDrawTableMixin:
    """Mixin for views that get projected in the briefing room, to be accessed
    only by admins and assistants."""

    def get_context_data(self, **kwargs):
        kwargs['no_popovers'] = True
        return super().get_context_data(**kwargs)


class BriefingRoomDrawByVenueTableMixin(BriefingRoomDrawTableMixin):
    # inherit everything, this class is kept in code for ease of reading
    pass


class BriefingRoomDrawByTeamTableMixin(BriefingRoomDrawTableMixin):

    sort_key = '' # Leave with default sort order

    def populate_table(self, debates, table):
        # unicodedata.normalize gets accented characters (e.g. "Éothéod") to sort correctly
        draw_by_team = [(debate, debate.get_team(side)) for debate, side in product(debates, self.tournament.sides)]
        draw_by_team.sort(key=lambda x: unicodedata.normalize('NFKD', table._team_short_name(x[1])))

        if len(draw_by_team) == 0:
            debates, teams = [], []  # next line can't unpack if draw_by_team is empty
        else:
            debates, teams = zip(*draw_by_team)
        super().populate_table(debates, table, highlight=teams)


class AdminDrawDisplayForSpecificRoundByVenueView(AdministratorMixin,
        BriefingRoomDrawByVenueTableMixin, BaseDisplayDrawForSpecificRoundTableView):
    pass


class AdminDrawDisplayForSpecificRoundByTeamView(AdministratorMixin,
        BriefingRoomDrawByTeamTableMixin, BaseDisplayDrawForSpecificRoundTableView):
    pass


class AdminDrawDisplayForCurrentRoundsByVenueView(AdministratorMixin,
        BriefingRoomDrawByVenueTableMixin, BaseDisplayDrawForCurrentRoundsTableView):
    pass


class AdminDrawDisplayForCurrentRoundsByTeamView(AdministratorMixin,
        BriefingRoomDrawByTeamTableMixin, BaseDisplayDrawForCurrentRoundsTableView):
    pass


class AssistantDrawDisplayForSpecificRoundByVenueView(OptionalAssistantTournamentPageMixin,
        BriefingRoomDrawByVenueTableMixin, BaseDisplayDrawForSpecificRoundTableView):
    assistant_page_permissions = ['all_areas', 'results_draw']

    def is_page_enabled(self, tournament):
        return self.round.is_current and super().is_page_enabled(tournament)


class AssistantDrawDisplayForSpecificRoundByTeamView(OptionalAssistantTournamentPageMixin,
        BriefingRoomDrawByTeamTableMixin, BaseDisplayDrawForSpecificRoundTableView):
    assistant_page_permissions = ['all_areas', 'results_draw']

    def is_page_enabled(self, tournament):
        return self.round.is_current and super().is_page_enabled(tournament)


class AssistantDrawDisplayForCurrentRoundsByVenueView(OptionalAssistantTournamentPageMixin,
        BriefingRoomDrawByVenueTableMixin, BaseDisplayDrawForCurrentRoundsTableView):
    assistant_page_permissions = ['all_areas', 'results_draw']


class AssistantDrawDisplayForCurrentRoundsByTeamView(OptionalAssistantTournamentPageMixin,
        BriefingRoomDrawByTeamTableMixin, BaseDisplayDrawForCurrentRoundsTableView):
    assistant_page_permissions = ['all_areas', 'results_draw']


# ==============================================================================
# Draw Alerts Utilities (Admin)
# ==============================================================================

class AdminDrawUtiltiesMixin:
    """Shared between the admin draw and admin display pages."""

    def get_draw(self):
        if not hasattr(self, '_draw'):
            self._draw = self.round.debate_set_with_prefetches(ordering=('room_rank',),
                    institutions=True, venues=True)
        return self._draw

    @cached_property
    def adjudicator_conflicts(self):
        return adjudicator_conflicts_display(self.get_draw())

    @cached_property
    def venue_conflicts(self):
        return venue_conflicts_display(self.get_draw())

    def get_context_data(self, **kwargs):
        # Need to call super() first, so that get_table() can populate
        # self.venue_conflicts and self.adjudicator_conflicts.
        data = super().get_context_data(**kwargs)

        def _count(conflicts):
            return [len([x for x in c if x[0] != 'success']) > 0 for c in conflicts.values()].count(True)

        data['debates_with_adj_conflicts'] = _count(self.adjudicator_conflicts)
        data['debates_with_venue_conflicts'] = _count(self.venue_conflicts)
        data['active_adjs'] = self.round.active_adjudicators.count()
        data['debates_in_round'] = self.round.debate_set.count()
        if hasattr(self, 'highlighted_cells_exist'):
            data['highlighted_cells_exist'] = self.highlighted_cells_exist
        return data


# ==============================================================================
# Draw Display Index (Admin)
# ==============================================================================

class BaseDrawDisplayIndexView(AdminDrawUtiltiesMixin, RoundMixin, TemplateView):
    pass


class AdminDrawDisplayView(AdministratorMixin, BaseDrawDisplayIndexView):
    template_name = 'draw_display_admin.html'


class AssistantDrawDisplayView(CurrentRoundMixin, OptionalAssistantTournamentPageMixin, BaseDrawDisplayIndexView):
    template_name = 'draw_display_assistant.html'
    assistant_page_permissions = ['all_areas', 'results_draw']


class EmailAdjudicatorAssignmentsView(RoundTemplateEmailCreateView):
    page_subtitle = _("Adjudicator Assignments")

    event = SentMessageRecord.EVENT_TYPE_DRAW
    subject_template = 'adj_email_subject'
    message_template = 'adj_email_message'

    def get_success_url(self):
        return reverse_round('draw-display', self.round)

    def get_queryset(self):
        return self.round.active_adjudicators


# ==============================================================================
# Draw Creation (Admin)
# ==============================================================================

class AdminDrawView(RoundMixin, AdministratorMixin, AdminDrawUtiltiesMixin, VueTableTemplateView):
    detailed = False

    def get_page_title(self):
        round = self.round
        self.page_emoji = '👀'
        if round.draw_status == Round.STATUS_NONE:
            title = _("No Draw")
        elif round.draw_status == Round.STATUS_DRAFT:
            title = _("Draft Draw")
        elif round.draw_status in [Round.STATUS_CONFIRMED, Round.STATUS_RELEASED]:
            self.page_emoji = '👏'
            title = _("Draw")
        else:
            logger.error("Unrecognised draw status: %s", round.draw_status)
            title = _("Draw")
        return title % {'round': round.name}

    def get_bp_position_balance_table(self):
        draw = self.get_draw()
        teams = Team.objects.filter(debateteam__debate__round=self.round)
        side_histories_before = get_side_history(teams, self.tournament.sides, self.round.prev.seq)
        side_histories_now = get_side_history(teams, self.tournament.sides, self.round.seq)
        metrics = self.tournament.pref('team_standings_precedence')
        generator = TeamStandingsGenerator(metrics[0:1], ())
        standings = generator.generate(teams, round=self.round.prev)
        draw_table = PositionBalanceReportDrawTableBuilder(view=self)
        draw_table.build(draw, teams, side_histories_before, side_histories_now, standings)
        self.highlighted_cells_exist = any(draw_table.get_imbalance_category(team) is not None for team in teams)
        return draw_table

    def get_standard_table(self):
        r = self.round

        if r.is_break_round:
            sort_key = "room-rank"
            sort_order = 'asc'
        else:
            sort_key = "bracket"
            sort_order = 'desc'

        table = AdminDrawTableBuilder(view=self, sort_key=sort_key,
                                      sort_order=sort_order,
                                      empty_title=_("No debates in this round"))

        draw = self.get_draw()
        populate_history(draw)

        if r.is_break_round:
            table.add_room_rank_columns(draw)
        else:
            table.add_debate_bracket_columns(draw)

        table.add_debate_venue_columns(draw, for_admin=True)
        table.add_debate_team_columns(draw)

        # For draw details and draw draft pages
        if (r.draw_status == Round.STATUS_DRAFT or self.detailed) and r.prev:
            teams = Team.objects.filter(debateteam__debate__round=r)
            metrics = self.tournament.pref('team_standings_precedence')
            # subrank only makes sense if there's a second metric to rank on
            rankings = ('rank', 'subrank') if len(metrics) > 1 else ('rank',)
            generator = TeamStandingsGenerator(metrics, rankings)
            standings = generator.generate(teams, round=r.prev)
            if not r.is_break_round:
                table.add_debate_ranking_columns(draw, standings)
            else:
                self._add_break_rank_columns(table, draw, r.break_category)
            table.add_debate_metric_columns(draw, standings)
            if self.tournament.pref('draw_pullup_restriction') == 'least_to_date':
                table.add_number_of_pullups_columns(draw, r.prev)
            table.add_debate_side_history_columns(draw, r.prev)
        elif not (r.draw_status == Round.STATUS_DRAFT or self.detailed):
            table.add_debate_adjudicators_column(draw, show_splits=False)

        table.add_draw_conflicts_columns(draw, self.venue_conflicts, self.adjudicator_conflicts)

        if not r.is_break_round:
            table.highlight_rows_by_column_value(column=0) # highlight first row of a new bracket

        return table

    def get_table(self):
        r = self.round
        if r.draw_status == Round.STATUS_NONE:
            return TabbycatTableBuilder(view=self)  # blank
        elif self.tournament.pref('teams_in_debate') == 'bp' and \
                r.draw_status == Round.STATUS_DRAFT and r.prev is not None and \
                not r.is_break_round:
            return self.get_bp_position_balance_table()
        else:
            return self.get_standard_table()

    def _add_break_rank_columns(self, table, draw, category):
        for side in self.tournament.sides:
            # Translators: e.g. "Affirmative: Break rank"
            tooltip = _("%(side_name)s: Break rank") % {
                'side_name': get_side_name(self.tournament, side, 'full')
            }
            tooltip = tooltip.capitalize()
            # Translators: "BR" stands for "Break rank"
            key = format_html("{}<br>{}", get_side_name(self.tournament, side, 'abbr'), _("BR"))

            table.add_column(
                {'tooltip': tooltip, 'key': key, 'text': key},
                [d.get_team(side).break_rank_for_category(category) for d in draw]
            )

    def get_template_names(self):
        if self.round.draw_status == Round.STATUS_NONE:
            return ["draw_status_none.html"]
        elif self.round.draw_status == Round.STATUS_DRAFT:
            return ["draw_status_draft.html"]
        elif self.round.draw_status in [Round.STATUS_CONFIRMED, Round.STATUS_RELEASED]:
            return ["draw_status_confirmed.html"]
        else:
            logger.error("Unrecognised draw status: %s", self.round.draw_status)
            return ["base.html"]


class AdminDrawWithDetailsView(AdminDrawView):
    detailed = True
    page_emoji = '👀'
    use_template_subtitle = False  # Use the "for Round n" subtitle

    def get_page_title(self):
        return _("Draw with Details")

    def get_template_names(self):
        return ["draw_subpage.html"]


class PositionBalanceReportView(RoundMixin, AdministratorMixin, VueTableTemplateView):
    page_emoji = "⚖"
    page_title = _("Position Balance Report")
    tables_orientation = 'rows'

    def get_context_data(self, **kwargs):
        kwargs['cost_func'] = self.get_position_cost_function_str()
        return super().get_context_data(**kwargs)

    def get_position_cost_function_str(self):
        cost_func = self.tournament.pref('bp_position_cost')
        if cost_func == 'entropy':
            renyi_order = self.tournament.pref('bp_renyi_order')
            cost_func_str = _("Rényi entropy of order %(order)s" % {'order': renyi_order})
            if renyi_order == 1:
                # Translators: This is appended to the string "Rényi entropy of order 1.0"
                cost_func_str += _(" (<i>i.e.</i>, Shannon entropy)")
            return mark_safe(cost_func_str)
        else:
            for k, v in BPPositionCost.choices:
                if k == cost_func:
                    return v
            else:
                logger.error("Unknown position cost function option: %s", cost_func)
                return "Unknown"  # don't translate, should never happen

    def get_tables(self):
        if self.tournament.pref('teams_in_debate') != 'bp':
            logger.warning("Tried to access position balance report for a non-BP tournament")
            return []
        if self.round.prev is None:
            logger.warning("Tried to access position balance report for first round")
            return []
        if self.round.is_break_round:
            logger.warning("Tried to access position balance report for a break round")
            return []

        draw = self.round.debate_set_with_prefetches(ordering=('room_rank',), institutions=True)
        teams = Team.objects.filter(debateteam__debate__round=self.round)
        side_histories_before = get_side_history(teams, self.tournament.sides, self.round.prev.seq)
        side_histories_now = get_side_history(teams, self.tournament.sides, self.round.seq)
        metrics = self.tournament.pref('team_standings_precedence')
        generator = TeamStandingsGenerator(metrics[0:1], ())
        standings = generator.generate(teams, round=self.round.prev)

        summary_table = PositionBalanceReportSummaryTableBuilder(view=self,
                title=_("Teams with position imbalances"),
                empty_title=_("No teams with position imbalances! Hooray!") + " 😊")
        summary_table.build(draw, teams, side_histories_before, side_histories_now, standings)

        draw_table = PositionBalanceReportDrawTableBuilder(view=self, title=_("Annotated draw"))
        draw_table.build(draw, teams, side_histories_before, side_histories_now, standings)

        return [summary_table, draw_table]

    def get_template_names(self):
        # Show an error page if this isn't a BP tournament or if it's the first round
        if self.tournament.pref('teams_in_debate') != 'bp':
            return ['position_balance_nonbp.html']
        elif self.round.prev is None:
            return ['position_balance_round1.html']
        elif self.round.is_break_round:
            return ['position_balance_break.html']
        else:
            return ['position_balance.html']


# ==============================================================================
# Draw Status POSTS
# ==============================================================================

class DrawStatusEdit(LogActionMixin, AdministratorMixin, RoundMixin, PostOnlyRedirectView):
    round_redirect_pattern_name = 'draw'


class CreateDrawView(DrawStatusEdit):

    action_log_type = ActionLogEntry.ACTION_TYPE_DRAW_CREATE

    def post(self, request, *args, **kwargs):
        if self.round.draw_status != Round.STATUS_NONE:
            messages.error(request, _("Could not create draw for %(round)s, there was already a draw!") % {'round': self.round.name})
            return super().post(request, *args, **kwargs)

        try:
            manager = DrawManager(self.round)
            manager.create()
        except DrawUserError as e:
            messages.error(request, mark_safe(_(
                "<p>The draw could not be created, for the following reason: "
                "<em>%(message)s</em></p>\n"
                "<p>Please fix this issue before attempting to create the draw.</p>"
            ) % {'message': str(e)}))
            logger.warning("User error creating draw: " + str(e), exc_info=True)
            return HttpResponseRedirect(reverse_round('availability-index', self.round))
        except DrawFatalError as e:
            messages.error(request, mark_safe(_(
                "The draw could not be created, because the following error occurred: "
                "<em>%(message)s</em></p>\n"
                "<p>If this issue persists and you're not sure how to resolve it, please "
                "contact the developers.</p>"
            ) % {'message': str(e)}))
            logger.exception("Fatal error creating draw: " + str(e))
            return HttpResponseRedirect(reverse_round('availability-index', self.round))
        except StandingsError as e:
            message = _(
                "<p>The team standings could not be generated, because the following error occurred: "
                "<em>%(message)s</em></p>\n"
                "<p>Because generating the draw uses the current team standings, this "
                "prevents the draw from being generated.</p>"
            ) % {'message': str(e)}
            standings_options_url = reverse_tournament('options-tournament-section', self.tournament, kwargs={'section': 'standings'})
            instructions = BaseStandingsView.admin_standings_error_instructions % {'standings_options_url': standings_options_url}
            messages.error(request, mark_safe(message + instructions))
            logger.exception("Error generating standings for draw: " + str(e))
            return HttpResponseRedirect(reverse_round('availability-index', self.round))

        relevant_adj_venue_constraints = VenueConstraint.objects.filter(
                adjudicator__in=self.tournament.relevant_adjudicators)
        if not relevant_adj_venue_constraints.exists():
            allocate_venues(self.round)
        else:
            messages.warning(request, _("Venues were not auto-allocated because there are one or more adjudicator venue constraints. "
                "You should run venue allocations after allocating adjudicators."))

        self.log_action()
        return super().post(request, *args, **kwargs)


class ConfirmDrawCreationView(DrawStatusEdit):
    action_log_type = ActionLogEntry.ACTION_TYPE_DRAW_CONFIRM

    def post(self, request, *args, **kwargs):
        if self.round.draw_status != Round.STATUS_DRAFT:
            return HttpResponseBadRequest("Draw status is not DRAFT")

        self.round.draw_status = Round.STATUS_CONFIRMED
        self.round.save()
        self.log_action()
        return super().post(request, *args, **kwargs)


class DrawRegenerateView(DrawStatusEdit):
    action_log_type = ActionLogEntry.ACTION_TYPE_DRAW_REGENERATE
    round_redirect_pattern_name = 'availability-index'

    def post(self, request, *args, **kwargs):
        delete_round_draw(self.round)
        self.log_action()
        messages.success(request, _("Deleted the draw. You can now recreate it as normal."))
        return super().post(request, *args, **kwargs)


class ConfirmDrawRegenerationView(AdministratorMixin, TemplateView):
    template_name = "draw_confirm_regeneration.html"


class DrawReleaseView(DrawStatusEdit):
    action_log_type = ActionLogEntry.ACTION_TYPE_DRAW_RELEASE
    round_redirect_pattern_name = 'draw-display'

    def post(self, request, *args, **kwargs):
        if self.round.draw_status != Round.STATUS_CONFIRMED:
            return HttpResponseBadRequest("Draw status is not CONFIRMED")

        self.round.draw_status = Round.STATUS_RELEASED
        self.round.save()
        self.log_action()

<<<<<<< HEAD
        messages.success(request, _("Released the draw."))
=======
        success_message = _("Released the draw.")
        if self.tournament.pref('enable_adj_email'):
            path = reverse_tournament('privateurls-person-index', self.tournament, kwargs={'url_key': '0'})
            url = request.build_absolute_uri(path)[:-2]
            async_to_sync(get_channel_layer().send)("notifications", {
                "type": "email",
                "message": "adj",
                "extra": {'url': url, 'round_id': self.round.id}
            })

            success_message += _(" Adjudicator emails queued to be sent.")

        messages.success(request, success_message)
>>>>>>> 5a410226
        return super().post(request, *args, **kwargs)


class DrawUnreleaseView(DrawStatusEdit):
    action_log_type = ActionLogEntry.ACTION_TYPE_DRAW_UNRELEASE
    round_redirect_pattern_name = 'draw-display'

    def post(self, request, *args, **kwargs):
        if self.round.draw_status != Round.STATUS_RELEASED:
            return HttpResponseBadRequest("Draw status is not released")

        self.round.draw_status = Round.STATUS_CONFIRMED
        self.round.save()
        self.log_action()
        messages.success(request, _("Unreleased the draw."))
        return super().post(request, *args, **kwargs)


class SetRoundStartTimeView(DrawStatusEdit):
    action_log_type = ActionLogEntry.ACTION_TYPE_ROUND_START_TIME_SET
    round_redirect_pattern_name = 'draw-display'

    def post(self, request, *args, **kwargs):
        time_text = request.POST["start_time"]
        try:
            time = datetime.datetime.strptime(time_text, "%H:%M").time()
        except ValueError:
            messages.error(request, _("Sorry, \"%(input)s\" isn't a valid time. It must "
                           "be in 24-hour format, with a colon, for "
                           "example: \"13:57\".") % {'input': time_text})
            return super().post(request, *args, **kwargs)

        self.round.starts_at = time
        self.round.save()

        self.log_action()

        return super().post(request, *args, **kwargs)


# ==============================================================================
# Adjudicator Scheduling
# ==============================================================================

class ScheduleDebatesView(AdministratorMixin, RoundMixin, TemplateView):
    template_name = "draw_set_debate_times.html"

    def get_context_data(self, **kwargs):
        vcs = VenueCategory.objects.all()
        for vc in vcs:
            for venue in vc.venues.all():
                debate = Debate.objects.filter(venue=venue, round__tournament=self.tournament, time__isnull=False).first()
                if debate:
                    vc.placeholder_date = debate.time
                    break

        kwargs['venue_categories'] = vcs
        kwargs['divisions'] = Division.objects.filter(tournament=self.tournament).order_by('id')
        return super().get_context_data(**kwargs)


class ScheduleConfirmationsView(AdministratorMixin, RoundMixin, TemplateView):
    template_name = "confirmations_view.html"

    def get_context_data(self, **kwargs):
        adjs = Adjudicator.objects.all().order_by('name')
        for adj in adjs:
            shifts = DebateAdjudicator.objects.filter(adjudicator=adj, debate__round__tournament__active=True)
            if len(shifts) > 0:
                adj.shifts = shifts
        kwargs['adjs'] = adjs
        return super().get_context_data(**kwargs)


class ApplyDebateScheduleView(DrawStatusEdit):

    def post(self, request, *args, **kwargs):
        debates = Debate.objects.filter(round=self.round)
        for debate in debates:
            division = debate.teams[0].division
            if not division:
                continue
            if not division.time_slot:
                continue

            date = request.POST[str(division.venue_category.id)]
            if not date:
                continue

            time = "%s %s" % (date, division.time_slot)
            try:
                debate.time = datetime.datetime.strptime(time,
                                "%Y-%m-%d %H:%M:%S")  # Safari default
            except ValueError:
                pass
            try:
                debate.time = datetime.datetime.strptime(time,
                                "%d/%m/%Y %H:%M:%S")  # Chrome default
            except ValueError:
                pass
            try:
                debate.time = datetime.datetime.strptime(time,
                                "%d/%m/%y %H:%M:%S")  # User typing
            except ValueError:
                pass

            debate.save()

        messages.success(self.request, "Applied schedules to debates")
        return super().post(request, *args, **kwargs)


# ==============================================================================
# Sides Editing and Viewing
# ==============================================================================

class BaseSideAllocationsView(TournamentMixin, VueTableTemplateView):

    page_title = gettext_lazy("Side Pre-Allocations")

    def get_table(self):
        teams = self.tournament.team_set.all()
        rounds = self.tournament.prelim_rounds()

        tsas = dict()
        for tsa in TeamSideAllocation.objects.filter(round__in=rounds):
            try:
                tsas[(tsa.team.id, tsa.round.seq)] = get_side_name(self.tournament, tsa.side, 'abbr')
            except ValueError:
                pass

        table = TabbycatTableBuilder(view=self)
        table.add_team_columns(teams)

        headers = [round.abbreviation for round in rounds]
        data = [[tsas.get((team.id, round.seq), "—") for round in rounds] for team in teams]
        table.add_columns(headers, data)

        return table


class SideAllocationsView(AdministratorMixin, BaseSideAllocationsView):
    pass


class PublicSideAllocationsView(PublicTournamentPageMixin, BaseSideAllocationsView):
    public_page_preference = 'public_side_allocations'


class EditDebateTeamsView(DebateDragAndDropMixin, AdministratorMixin, TemplateView):
    template_name = "edit_debate_teams.html"
    page_title = gettext_lazy("Edit Matchups")
    prefetch_teams = False # Fetched in full as get_serialised

    def get_extra_info(self):
        info = super().get_extra_info()
        info['highlights']['break'] = [] # TODO
        return info

    def get_serialised_allocatable_items(self):
        # TODO: account for shared teams
        teams = Team.objects.filter(tournament=self.tournament).prefetch_related('speaker_set')
        teams = annotate_availability(teams, self.round)
        populate_win_counts(teams)
        serialized_teams = EditDebateTeamsTeamSerializer(teams, many=True)
        return self.json_render(serialized_teams.data)

    def debates_or_panels_factory(self, debates):
        return EditDebateTeamsDebateSerializer(
            debates, many=True, context={'sides': self.tournament.sides})


class LegacyEditMatchupsView(LegacyDrawForDragAndDropMixin, AdministratorMixin, TemplateView):
    template_name = 'legacy_edit_matchups.html'
    save_url = "legacy-save-debate-teams"

    def annotate_draw(self, draw, serialised_draw):
        if self.round.tournament.pref('teams_in_debate') == 'bp':
            total_possible_rooms = self.round.active_teams.count() / 4
        else:
            total_possible_rooms = self.round.active_teams.count() / 2

        # Make 'fake' debates as placeholders; need a unique ID (hence 9999)
        for i in range(0, floor(total_possible_rooms - len(serialised_draw))):
            serialised_draw.append({
                'id': 999999 + i, 'debateTeams': [], 'debateAdjudicators': [],
                'bracket': 0, 'importance': 0, 'venue': None, 'locked': False
            })

        return super().annotate_draw(draw, serialised_draw)

    def get_context_data(self, **kwargs):
        unused = [t for t in self.round.unused_teams()]
        serialized_unused = [t.serialize() for t in unused]
        break_thresholds = self.break_thresholds
        for t, serialt in zip(unused, serialized_unused):
            self.annotate_break_classes(serialt, break_thresholds)
            self.annotate_region_classes(serialt)

        kwargs['vueUnusedTeams'] = json.dumps(serialized_unused)
        kwargs['saveSidesStatusUrl'] = reverse_round('legacy-save-debate-sides-status', self.round)
        return super().get_context_data(**kwargs)


class LegacySaveDrawMatchupsView(BaseSaveDragAndDropDebateJsonView):
    action_log_type = ActionLogEntry.ACTION_TYPE_MATCHUP_SAVE
    allows_creation = True

    def modify_debate(self, debate, posted_debate):
        posted_debateteams = posted_debate['debateTeams']

        # Check that all sides are present, and without extras
        sides = [dt['side'] for dt in posted_debateteams]
        if set(sides) != set(self.tournament.sides):
            raise BadJsonRequestError("Sides in JSON object weren't correct")

        # Delete existing entries that won't be wanted (there shouldn't be any, but just in case)
        delete_count, deleted = debate.debateteam_set.exclude(side__in=self.tournament.sides).delete()
        logger.debug("Deleted %d debate teams from [%s]", deleted.get('draw.DebateTeam', 0), debate.matchup)

        # Check that all teams are part of the tournament
        team_ids = [dt['team']['id'] for dt in posted_debateteams]
        teams = Team.objects.filter(tournament=self.tournament, id__in=team_ids)
        if len(teams) != len(posted_debateteams):
            raise BadJsonRequestError("Not all teams specified are associated with the tournament")
        team_name_lookup = {team.id: team.short_name for team in teams}  # for debugging messages

        # Update other DebateTeam objects
        for dt in posted_debateteams:
            team_id = dt['team']['id']
            side = dt['side']
            obj, created = DebateTeam.objects.update_or_create(debate=debate, side=side,
                defaults={'team_id': team_id})
            logger.debug("%s debate team: %s in [%s] is now %s", "Created" if created else "Updated",
                    side, debate.matchup, team_name_lookup[team_id])

        debate._populate_teams()

        return debate


class LegacySaveDebateSidesStatusView(BaseSaveDragAndDropDebateJsonView):
    action_log_type = ActionLogEntry.ACTION_TYPE_SIDES_SAVE
    allows_creation = False

    def modify_debate(self, debate, posted_debate):
        debate.sides_confirmed = posted_debate['sidesStatus']
        debate.save()
        return debate


# ==============================================================================
# Cross-Tournament Draw Views
# ==============================================================================

class CrossTournamentDrawMixin(PublicTournamentPageMixin):
    """Mixin for views that show pages with data drawn from multiple tournaments
    but are optionally viewed. They check the last available tournament object
    and check its preferences"""
    cross_tournament = True

    @property
    def rounds(self):
        return []  # override

    def get_page_emoji(self):
        return None

    @property
    def tournament(self):
        return Tournament.objects.order_by('id').last()

    def get_context_data(self, **kwargs):
        kwargs['tournament'] = self.tournament
        return super().get_context_data(**kwargs)

    def populate_table(self, debates, table, highlight=[]):
        table.add_tournament_column(d.round.tournament for d in debates)
        table.add_round_column(d.round for d in debates)
        super().populate_table(debates, table, highlight=highlight)


class AllTournamentsAllInstitutionsView(CrossTournamentDrawMixin, TemplateView):
    public_page_preference = 'enable_mass_draws'
    template_name = 'public_all_tournament_institutions.html'

    def get_context_data(self, **kwargs):
        kwargs['institutions'] = Institution.objects.all()
        return super().get_context_data(**kwargs)


class AllTournamentsAllVenuesView(CrossTournamentDrawMixin, TemplateView):
    public_page_preference = 'enable_mass_draws'
    template_name = 'public_all_tournament_venues.html'

    def get_context_data(self, **kwargs):
        kwargs['venue_categories'] = VenueCategory.objects.all()
        return super().get_context_data(**kwargs)


class AllDrawsForAllTeamsView(CrossTournamentDrawMixin, BaseDisplayDrawTableView):
    public_page_preference = 'enable_mass_draws'

    def get_page_title(self):
        return _("All Draws for All Teams")

    def get_debates(self):
        return Debate.objects.all().select_related('round__tournament', 'division')


class AllDrawsForInstitutionView(CrossTournamentDrawMixin, BaseDisplayDrawTableView):
    public_page_preference = 'enable_mass_draws'

    def get_institution(self):
        return Institution.objects.get(pk=self.kwargs['institution_id'])

    def get_page_title(self):
        return _("All Debates for Teams from %(institution)s") % {'institution': self.get_institution().name}

    def get_debates(self):
        institution = self.get_institution()
        debate_teams = DebateTeam.objects.filter(
            team__institution=institution).select_related(
            'debate', 'debate__division', 'debate__division__venue_category',
            'debate__round')
        draw = [dt.debate for dt in debate_teams]
        return draw


class AllDrawsForVenueView(CrossTournamentDrawMixin, BaseDisplayDrawTableView):
    public_page_preference = 'enable_mass_draws'

    def get_venue_category(self):
        try:
            return VenueCategory.objects.get(pk=self.kwargs['venue_id'])
        except VenueCategory.DoesNotExist:
            messages.warning(self.request, _("This venue category does not exist "
                "or the URL for it might have changed. Try finding it again "
                "from the homepage."))
            return False

    def get_page_title(self):
        if self.get_venue_category():
            return _("All Debates at %(venue_category)s") % {'venue_category': self.get_venue_category().name}
        else:
            return _("Unknown Venue Category")

    def get_debates(self):
        draw = Debate.objects.filter(
            division__venue_category=self.get_venue_category()).select_related(
            'round', 'round__tournament', 'division')
        return draw<|MERGE_RESOLUTION|>--- conflicted
+++ resolved
@@ -701,23 +701,7 @@
         self.round.save()
         self.log_action()
 
-<<<<<<< HEAD
         messages.success(request, _("Released the draw."))
-=======
-        success_message = _("Released the draw.")
-        if self.tournament.pref('enable_adj_email'):
-            path = reverse_tournament('privateurls-person-index', self.tournament, kwargs={'url_key': '0'})
-            url = request.build_absolute_uri(path)[:-2]
-            async_to_sync(get_channel_layer().send)("notifications", {
-                "type": "email",
-                "message": "adj",
-                "extra": {'url': url, 'round_id': self.round.id}
-            })
-
-            success_message += _(" Adjudicator emails queued to be sent.")
-
-        messages.success(request, success_message)
->>>>>>> 5a410226
         return super().post(request, *args, **kwargs)
 
 
