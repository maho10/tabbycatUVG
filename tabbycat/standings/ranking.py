--- conflicted
+++ resolved
@@ -61,15 +61,9 @@
         annotations = {a.key: a for a in annotators}
         for key in self.metrics:
             if annotations[key].ascending:
-<<<<<<< HEAD
-                ordering.append(F(key).asc())
-            else:
-                ordering.append(F(key).desc())
-=======
                 ordering.append(F(key).asc(nulls_last=True))
             else:
                 ordering.append(F(key).desc(nulls_last=True))
->>>>>>> 2f8805dc
         return ordering
 
     def get_annotated_queryset(self, queryset, annotators):
@@ -158,15 +152,9 @@
         annotations = {a.key: a for a in annotators}
         for key in self.metrics[1:]:
             if annotations[key].ascending:
-<<<<<<< HEAD
-                ordering.append(F(key).asc())
-            else:
-                ordering.append(F(key).desc())
-=======
                 ordering.append(F(key).asc(nulls_last=True))
             else:
                 ordering.append(F(key).desc(nulls_last=True))
->>>>>>> 2f8805dc
         return ordering
 
     def get_annotation(self, annotators):
