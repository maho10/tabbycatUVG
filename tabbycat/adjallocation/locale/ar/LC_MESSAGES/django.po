--- conflicted
+++ resolved
@@ -1,33 +1,8 @@
-<<<<<<< HEAD
-# Tabbycat translations, adjallocation module
-# Copyright (C) 2018 Tabbycat developers and translators
-# This file is distributed under the same license as the Tabbycat package.
-# Chuan-Zheng Lee <czlee@stanford.edu>, 2018
-#
-#, fuzzy
-=======
->>>>>>> b4fb6dfe
 msgid ""
 msgstr ""
 "Project-Id-Version: tabbycat\n"
 "Report-Msgid-Bugs-To: \n"
 "POT-Creation-Date: 2019-07-21 05:14-0700\n"
-<<<<<<< HEAD
-"PO-Revision-Date: YEAR-MO-DA HO:MI+ZONE\n"
-"Last-Translator: turki alsuwaidi <tmsuwaidi@qf.org.qa>, 2018\n"
-"Language-Team: Arabic (https://www.transifex.com/tabbycat/teams/80723/ar/)\n"
-"Language: ar\n"
-"MIME-Version: 1.0\n"
-"Content-Type: text/plain; charset=UTF-8\n"
-"Content-Transfer-Encoding: 8bit\n"
-"Plural-Forms: nplurals=6; plural=n==0 ? 0 : n==1 ? 1 : n==2 ? 2 : n%100>=3 "
-"&& n%100<=10 ? 3 : n%100>=11 && n%100<=99 ? 4 : 5;\n"
-
-#: adjallocation/allocators/base.py:34
-msgid ""
-"There are no available adjudicators. Ensure there are adjudicators who have "
-"been marked as available for this round before auto-allocating."
-=======
 "PO-Revision-Date: 2019-07-21 12:19\n"
 "Last-Translator: philip_tc\n"
 "Language-Team: Arabic\n"
@@ -82,57 +57,6 @@
 #: adjallocation/allocators/hungarian.py:282
 #, python-format
 msgid "There are %(debates_count)s debates but only %(voting_count)s voting adjudicators."
->>>>>>> b4fb6dfe
-msgstr ""
-
-#: adjallocation/allocators/hungarian.py:52
-#, python-format
-msgid "%(count)s normalised score is larger than 5.0."
-msgid_plural "%(count)s normalised scores are larger than 5.0."
-msgstr[0] ""
-msgstr[1] ""
-msgstr[2] ""
-msgstr[3] ""
-msgstr[4] ""
-msgstr[5] ""
-
-#: adjallocation/allocators/hungarian.py:60
-#, python-format
-msgid "%(count)s normalised scores are smaller than 0.0."
-msgstr ""
-
-#: adjallocation/allocators/hungarian.py:109
-msgid ""
-"There are no adjudicators eligible to be a chair or panellist. Try changing "
-"the \"Minimum feedback score required to be allocated as chair or panellist"
-"\" setting to something lower than at least some adjudicators' current "
-"scores, and try again."
-msgstr ""
-
-#: adjallocation/allocators/hungarian.py:117
-msgid ""
-"There are no debates for this round. Maybe you haven't created a draw yet?"
-msgstr ""
-
-#: adjallocation/allocators/hungarian.py:164
-#, python-format
-msgid ""
-"There are %(debate_count)s debates but only %(adj_count)s voting "
-"adjudicators."
-msgstr ""
-
-#: adjallocation/allocators/hungarian.py:172
-#, python-format
-msgid ""
-"There are %(panel_debates)s panel debates but only %(panellists)s available "
-"panellists (less than %(needed)s)."
-msgstr ""
-
-#: adjallocation/allocators/hungarian.py:282
-#, python-format
-msgid ""
-"There are %(debates_count)s debates but only %(voting_count)s voting "
-"adjudicators."
 msgstr ""
 
 #: adjallocation/apps.py:7
@@ -149,7 +73,6 @@
 
 #: adjallocation/consumers.py:69
 msgid "There are no preformed panels available to allocate."
-<<<<<<< HEAD
 msgstr ""
 
 #: adjallocation/consumers.py:105
@@ -177,55 +100,15 @@
 msgstr ""
 
 #: adjallocation/consumers.py:193
-msgid ""
-"You have no break category set as 'is general' so debate importances can't "
-"be calculated."
-msgstr ""
-
-=======
-msgstr ""
-
-#: adjallocation/consumers.py:105
-msgid "Succesfully auto-allocated preformed panels to debates."
-msgstr ""
-
-#: adjallocation/consumers.py:107
-msgid "Succesfully auto-allocated adjudicators to debates."
-msgstr ""
-
-#: adjallocation/consumers.py:109
-msgid " However there was a warning:"
-msgstr ""
-
-#: adjallocation/consumers.py:123
-msgid "There aren't any panels to fill. Create panels first."
-msgstr ""
-
-#: adjallocation/consumers.py:144
-msgid "Succesfully auto-allocated adjudicators to preformed panels."
-msgstr ""
-
-#: adjallocation/consumers.py:146
-msgid "However there was a warning:"
-msgstr ""
-
-#: adjallocation/consumers.py:193
 msgid "You have no break category set as 'is general' so debate importances can't be calculated."
 msgstr ""
 
->>>>>>> b4fb6dfe
 #: adjallocation/consumers.py:201
 msgid "Succesfully auto-prioritised debates."
 msgstr ""
 
 #: adjallocation/consumers.py:223
-<<<<<<< HEAD
-msgid ""
-"You have no break category set as 'is general' so panel importances can't be "
-"calculated."
-=======
 msgid "You have no break category set as 'is general' so panel importances can't be calculated."
->>>>>>> b4fb6dfe
 msgstr ""
 
 #: adjallocation/consumers.py:232
@@ -233,23 +116,11 @@
 msgstr ""
 
 #: adjallocation/consumers.py:250
-<<<<<<< HEAD
-msgid ""
-"Since this is the first round, the preformed panels aren't annotated with "
-"brackets and liveness."
-msgstr ""
-
-#: adjallocation/consumers.py:253
-msgid ""
-"The previous round's draw doesn't exist, so preformed panels can't be "
-"annotated with brackets and liveness."
-=======
 msgid "Since this is the first round, the preformed panels aren't annotated with brackets and liveness."
 msgstr ""
 
 #: adjallocation/consumers.py:253
 msgid "The previous round's draw doesn't exist, so preformed panels can't be annotated with brackets and liveness."
->>>>>>> b4fb6dfe
 msgstr ""
 
 #: adjallocation/consumers.py:256
@@ -334,26 +205,6 @@
 msgstr "تعارضات (محكم-مؤسسة)"
 
 #: adjallocation/models.py:100
-<<<<<<< HEAD
-#, fuzzy
-#| msgid "adjudicator-institution conflict"
-msgid "team-institution conflict"
-msgstr "تعارض محكم-مؤسسة"
-
-#: adjallocation/models.py:101
-#, fuzzy
-#| msgid "adjudicator-institution conflicts"
-msgid "team-institution conflicts"
-msgstr "تعارضات (محكم-مؤسسة)"
-
-#: adjallocation/models.py:114
-msgid "round"
-msgstr ""
-
-#: adjallocation/models.py:116
-msgid "importance"
-msgstr ""
-=======
 msgid "team-institution conflict"
 msgstr ""
 
@@ -368,7 +219,6 @@
 #: adjallocation/models.py:116
 msgid "importance"
 msgstr "أهمية"
->>>>>>> b4fb6dfe
 
 #: adjallocation/models.py:119
 msgid "minimum bracket"
@@ -388,11 +238,7 @@
 
 #: adjallocation/models.py:125
 msgid "room rank"
-<<<<<<< HEAD
-msgstr ""
-=======
 msgstr "مستوى القاعة"
->>>>>>> b4fb6dfe
 
 #: adjallocation/models.py:126
 msgid "Sequential number of panel, not used in any algorithms"
@@ -415,29 +261,6 @@
 msgstr ""
 
 #: adjallocation/models.py:167
-<<<<<<< HEAD
-#, fuzzy
-#| msgid "panellist"
-msgid "panel"
-msgstr "أعضاء لجنة التحكيم"
-
-#: adjallocation/models.py:174
-#, fuzzy
-#| msgid "debate adjudicator"
-msgid "preformed panel adjudicator"
-msgstr "محكم المناظرة"
-
-#: adjallocation/models.py:175
-#, fuzzy
-#| msgid "debate adjudicators"
-msgid "preformed panel adjudicators"
-msgstr "محكمو المناظرة"
-
-#: adjallocation/preformed/base.py:41
-msgid ""
-"There are no preformed panels to use. Have you allocated preformed panels "
-"for this round? If not, try just auto-allocating adjudicators instead."
-=======
 msgid "panel"
 msgstr ""
 
@@ -451,7 +274,6 @@
 
 #: adjallocation/preformed/base.py:41
 msgid "There are no preformed panels to use. Have you allocated preformed panels for this round? If not, try just auto-allocating adjudicators instead."
->>>>>>> b4fb6dfe
 msgstr ""
 
 #: adjallocation/templates/legacy_edit_adjudicators.html:11
@@ -464,55 +286,6 @@
 msgstr ""
 
 #: adjallocation/templates/preformed_index.html:10
-<<<<<<< HEAD
-msgid ""
-"A preformed panel is a defined group of adjudicators that is specified for a "
-"round before its draw has been generated. You can then manually or "
-"automatically apply these panels during the normal adjudicator allocation "
-"process. This can make allocations faster or allow you to create more "
-"considered panels of adjudicators."
-msgstr ""
-
-#: adjallocation/templates/preformed_index.html:16
-msgid ""
-"Note that only adjudicators who have been marked as 'available' for that "
-"round will be able to be allocated for that round, so you may need to set "
-"their availability in advance."
-msgstr ""
-
-#: adjallocation/templates/preformed_index.html:37
-#, fuzzy, python-format
-#| msgid "Edit Adjudicators for %(round_abbr)s"
-msgid "Edit Preformed Panels for %(round_name)s"
-msgstr "تعديل محكمين للجولة %(round_abbr)s"
-
-#: adjallocation/utils.py:28
-#, python-format
-msgid ""
-"Conflict: <strong>%(adj)s</strong> & <strong>%(team)s</strong> (personal)"
-msgstr ""
-
-#: adjallocation/utils.py:34
-#, python-format
-msgid ""
-"Conflict: <strong>%(adj)s</strong> & <strong>%(team)s</strong> via "
-"institution <strong>%(inst)s</strong>"
-msgstr ""
-
-#: adjallocation/utils.py:46
-#, python-format
-msgid ""
-"Conflict: <strong>%(adj1)s</strong> & <strong>%(adj2)s</strong> (personal)"
-msgstr ""
-
-#: adjallocation/utils.py:52
-#, python-format
-msgid ""
-"Conflict: <strong>%(adj1)s</strong> & <strong>%(adj2)s</strong> via "
-"institution <strong>%(inst)s</strong>"
-msgstr ""
-
-=======
 msgid "A preformed panel is a defined group of adjudicators that is specified for a round before its draw has been generated. You can then manually or automatically apply these panels during the normal adjudicator allocation process. This can make allocations faster or allow you to create more considered panels of adjudicators."
 msgstr ""
 
@@ -545,7 +318,6 @@
 msgid "Conflict: <strong>%(adj1)s</strong> & <strong>%(adj2)s</strong> via institution <strong>%(inst)s</strong>"
 msgstr ""
 
->>>>>>> b4fb6dfe
 #: adjallocation/views.py:45
 msgid "Male"
 msgstr ""
@@ -560,21 +332,11 @@
 
 #: adjallocation/views.py:48
 msgid "Unknown"
-<<<<<<< HEAD
-msgstr ""
-
-#: adjallocation/views.py:99
-#, fuzzy
-#| msgid "Adjudicator Allocation"
-msgid "Edit Allocation"
-msgstr "تعيين المحكمين"
-=======
 msgstr "مجهول "
 
 #: adjallocation/views.py:99
 msgid "Edit Allocation"
 msgstr ""
->>>>>>> b4fb6dfe
 
 #: adjallocation/views.py:114
 msgid "Edit Panels"
@@ -691,70 +453,28 @@
 msgstr ""
 
 #: adjallocation/views.py:484
-<<<<<<< HEAD
-#, fuzzy
-#| msgid "adjudicator-institution conflicts"
 msgid "Team-Institution Conflicts"
-msgstr "تعارضات (محكم-مؤسسة)"
+msgstr ""
 
 #: adjallocation/views.py:485
-#, fuzzy
-#| msgid "adjudicator-institution conflicts"
 msgid "Save Team-Institution Conflicts"
-msgstr "تعارضات (محكم-مؤسسة)"
+msgstr ""
 
 #: adjallocation/views.py:508
-#, fuzzy, python-format
-#| msgid "adjudicator-institution conflict"
+#, python-format
 msgid "Saved %(count)d team-institution conflict."
 msgid_plural "Saved %(count)d team-institution conflicts."
-msgstr[0] "تعارض محكم-مؤسسة"
-msgstr[1] "تعارض محكم-مؤسسة"
-msgstr[2] "تعارض محكم-مؤسسة"
-msgstr[3] "تعارض محكم-مؤسسة"
-msgstr[4] "تعارض محكم-مؤسسة"
-msgstr[5] "تعارض محكم-مؤسسة"
+msgstr[0] ""
+msgstr[1] ""
+msgstr[2] ""
+msgstr[3] ""
+msgstr[4] ""
+msgstr[5] ""
 
 #: adjallocation/views.py:514
-#, fuzzy, python-format
-#| msgid "adjudicator-institution conflict"
+#, python-format
 msgid "Deleted %(count)d team-institution conflict."
 msgid_plural "Deleted %(count)d team-institution conflicts."
-msgstr[0] "تعارض محكم-مؤسسة"
-msgstr[1] "تعارض محكم-مؤسسة"
-msgstr[2] "تعارض محكم-مؤسسة"
-msgstr[3] "تعارض محكم-مؤسسة"
-msgstr[4] "تعارض محكم-مؤسسة"
-msgstr[5] "تعارض محكم-مؤسسة"
-
-#: adjallocation/views.py:519
-#, fuzzy
-#| msgid "No changes were made to adjudicator-team conflicts."
-msgid "No changes were made to team-institution conflicts."
-msgstr "لم يتم تغيير لتعارضات (محكم-فريق)"
-=======
-msgid "Team-Institution Conflicts"
-msgstr ""
-
-#: adjallocation/views.py:485
-msgid "Save Team-Institution Conflicts"
-msgstr ""
-
-#: adjallocation/views.py:508
-#, python-format
-msgid "Saved %(count)d team-institution conflict."
-msgid_plural "Saved %(count)d team-institution conflicts."
-msgstr[0] ""
-msgstr[1] ""
-msgstr[2] ""
-msgstr[3] ""
-msgstr[4] ""
-msgstr[5] ""
-
-#: adjallocation/views.py:514
-#, python-format
-msgid "Deleted %(count)d team-institution conflict."
-msgid_plural "Deleted %(count)d team-institution conflicts."
 msgstr[0] ""
 msgstr[1] ""
 msgstr[2] ""
@@ -765,4 +485,3 @@
 #: adjallocation/views.py:519
 msgid "No changes were made to team-institution conflicts."
 msgstr ""
->>>>>>> b4fb6dfe
