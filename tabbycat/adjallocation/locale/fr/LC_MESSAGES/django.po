msgid ""
msgstr ""
"Project-Id-Version: tabbycat\n"
"Report-Msgid-Bugs-To: \n"
"POT-Creation-Date: 2019-07-21 05:14-0700\n"
<<<<<<< HEAD
"PO-Revision-Date: 2018-11-02 08:45-0400\n"
"Last-Translator: Étienne Beaulé <beauleetienne0@gmail.com>\n"
"Language-Team: French (https://www.transifex.com/tabbycat/teams/80723/fr/)\n"
"Language: fr\n"
=======
"PO-Revision-Date: 2019-08-14 19:21\n"
"Last-Translator: philip_tc\n"
"Language-Team: French\n"
"Language: fr_FR\n"
>>>>>>> b4fb6dfe
"MIME-Version: 1.0\n"
"Content-Type: text/plain; charset=UTF-8\n"
"Content-Transfer-Encoding: 8bit\n"
"Plural-Forms: nplurals=2; plural=(n > 1);\n"
"X-Generator: crowdin.com\n"
"X-Crowdin-Project: tabbycat\n"
"X-Crowdin-Language: fr\n"
"X-Crowdin-File: /develop/tabbycat/adjallocation/locale/en/LC_MESSAGES/django.po\n"

#: adjallocation/allocators/base.py:34
<<<<<<< HEAD
msgid ""
"There are no available adjudicators. Ensure there are adjudicators who have "
"been marked as available for this round before auto-allocating."
msgstr ""
"Aucun juge n’est disponible. Assurez-vous qu’il y a des juges marqués comme "
"disponibles pour cette joute avant de commencer l’allocation automatisée."
=======
msgid "There are no available adjudicators. Ensure there are adjudicators who have been marked as available for this round before auto-allocating."
msgstr "Aucun juge n’est disponible. Assurez-vous qu’il y a des juges marqués comme disponibles pour cette joute avant de commencer l’allocation automatisée."
>>>>>>> b4fb6dfe

#: adjallocation/allocators/hungarian.py:52
#, python-format
msgid "%(count)s normalised score is larger than 5.0."
msgid_plural "%(count)s normalised scores are larger than 5.0."
<<<<<<< HEAD
msgstr[0] ""
msgstr[1] ""

#: adjallocation/allocators/hungarian.py:60
#, python-format
msgid "%(count)s normalised scores are smaller than 0.0."
msgstr ""

#: adjallocation/allocators/hungarian.py:109
#, fuzzy
#| msgid ""
#| "There are no adjudicators eligible to be a chair or panellist. This "
#| "usually means that you need to go to the Draw Rules section of the "
#| "Configuration area and decrease the \"Minimum adjudicator score to vote\" "
#| "setting in order to allow some adjudicators to be allocated."
msgid ""
"There are no adjudicators eligible to be a chair or panellist. Try changing "
"the \"Minimum feedback score required to be allocated as chair or panellist"
"\" setting to something lower than at least some adjudicators' current "
"scores, and try again."
msgstr ""
"Aucun juge n’est qualifié pour être ni président ni panéliste. Ça signifie "
"normalement que vous devez baisser la valeur de l’option « Note minimale de "
"juge pour le droit de vote » dans la section Règles du tirage des paramètres "
"pour permettre à quelques juges de se faire allouer."

#: adjallocation/allocators/hungarian.py:117
msgid ""
"There are no debates for this round. Maybe you haven't created a draw yet?"
msgstr ""
"Il n’y a aucun débat dans cette joute. N’aurez-vous pas encore fait un "
"tirage ?"
=======
msgstr[0] "%(count)s score pondéré est plus grand que 5,0."
msgstr[1] "%(count)s scores pondérés sont plus grands que 5,0."

#: adjallocation/allocators/hungarian.py:60
#, python-format
msgid "%(count)s normalised scores are smaller than 0.0."
msgstr "%(count)s scores sont plus petits que 0,0."

#: adjallocation/allocators/hungarian.py:109
msgid "There are no adjudicators eligible to be a chair or panellist. Try changing the \"Minimum feedback score required to be allocated as chair or panellist\" setting to something lower than at least some adjudicators' current scores, and try again."
msgstr "Il n'y a pas de juge éligible pour être ni président ni panelliste. Veuillez réduire la valeur du paramètre « Score minimum pour être président ou panelliste » pour être moins que les scores actuels et réessayez."

#: adjallocation/allocators/hungarian.py:117
msgid "There are no debates for this round. Maybe you haven't created a draw yet?"
msgstr "Il n’y a aucun débat dans cette joute. N’aurez-vous pas encore fait un tirage ?"

#: adjallocation/allocators/hungarian.py:164
#, python-format
msgid "There are %(debate_count)s debates but only %(adj_count)s voting adjudicators."
msgstr "Il y a %(debate_count)s débats mais juste %(adj_count)s juges votants."

#: adjallocation/allocators/hungarian.py:172
#, python-format
msgid "There are %(panel_debates)s panel debates but only %(panellists)s available panellists (less than %(needed)s)."
msgstr "Il y a %(panel_debates)s débats avec jury mais seulement %(panellists)s panellistes disponibles (moins que %(needed)s)."

#: adjallocation/allocators/hungarian.py:282
#, python-format
msgid "There are %(debates_count)s debates but only %(voting_count)s voting adjudicators."
msgstr "Il y a %(debates_count)s débats mais seulement %(voting_count)s juges votants."
>>>>>>> b4fb6dfe

#: adjallocation/allocators/hungarian.py:164
#, python-format
msgid ""
"There are %(debate_count)s debates but only %(adj_count)s voting "
"adjudicators."
msgstr ""

#: adjallocation/allocators/hungarian.py:172
#, python-format
msgid ""
"There are %(panel_debates)s panel debates but only %(panellists)s available "
"panellists (less than %(needed)s)."
msgstr ""

#: adjallocation/allocators/hungarian.py:282
#, python-format
msgid ""
"There are %(debates_count)s debates but only %(voting_count)s voting "
"adjudicators."
msgstr ""

#: adjallocation/apps.py:7
msgid "Adjudicator Allocation"
msgstr "Allocation des juges"

#: adjallocation/consumers.py:58 adjallocation/views.py:251
msgid "Draw is already released, unrelease draw to redo auto-allocations."
<<<<<<< HEAD
msgstr ""
"Le tirage est déjà publié; il faut le dépublier pour pouvoir refaire la "
"répartition automatique."

#: adjallocation/consumers.py:62 adjallocation/views.py:255
msgid "Draw is not confirmed, confirm draw to run auto-allocations."
msgstr ""
"Le tirage n'est pas encore confirmé; il faut le confirmer pour pouvoir faire "
"la répartition automatique."

#: adjallocation/consumers.py:69
msgid "There are no preformed panels available to allocate."
msgstr ""

#: adjallocation/consumers.py:105
msgid "Succesfully auto-allocated preformed panels to debates."
msgstr ""
=======
msgstr "Le tirage est déjà publié; il faut le retirer pour pouvoir refaire la répartition automatique."

#: adjallocation/consumers.py:62 adjallocation/views.py:255
msgid "Draw is not confirmed, confirm draw to run auto-allocations."
msgstr "Le tirage n'est pas encore confirmé; il faut le confirmer pour pouvoir faire la répartition automatique."

#: adjallocation/consumers.py:69
msgid "There are no preformed panels available to allocate."
msgstr "Il n'y a pas de jury préformé disponible à allouer."

#: adjallocation/consumers.py:105
msgid "Succesfully auto-allocated preformed panels to debates."
msgstr "Les jurys préformés ont été attribués aux débats avec succès."
>>>>>>> b4fb6dfe

#: adjallocation/consumers.py:107
msgid "Succesfully auto-allocated adjudicators to debates."
msgstr "Les juges ont été repartis aux débats avec succès."

#: adjallocation/consumers.py:109
msgid " However there was a warning:"
<<<<<<< HEAD
msgstr ""

#: adjallocation/consumers.py:123
msgid "There aren't any panels to fill. Create panels first."
msgstr ""
=======
msgstr " Par contre il y avait un avertissement&nbsp;:"

#: adjallocation/consumers.py:123
msgid "There aren't any panels to fill. Create panels first."
msgstr "Il n'y a pas de jury à remplir. En créez avant."
>>>>>>> b4fb6dfe

#: adjallocation/consumers.py:144
msgid "Succesfully auto-allocated adjudicators to preformed panels."
msgstr "Les juges ont été repartis aux jurys préformés avec succès."

#: adjallocation/consumers.py:146
msgid "However there was a warning:"
msgstr "Par contre il y avait un avertissement&nbsp;:"

<<<<<<< HEAD
#: adjallocation/consumers.py:146
msgid "However there was a warning:"
msgstr ""

#: adjallocation/consumers.py:193
msgid ""
"You have no break category set as 'is general' so debate importances can't "
"be calculated."
msgstr ""
=======
#: adjallocation/consumers.py:193
msgid "You have no break category set as 'is general' so debate importances can't be calculated."
msgstr "Vous n'avez aucun qualification marqué comme « général » donc les importances des débats ne peuvent pas être calculées."
>>>>>>> b4fb6dfe

#: adjallocation/consumers.py:201
msgid "Succesfully auto-prioritised debates."
msgstr "Débats priorisés automatiquement avec succès."

#: adjallocation/consumers.py:223
msgid "You have no break category set as 'is general' so panel importances can't be calculated."
msgstr "Vous n'avez aucun qualification marqué comme « général » donc les importances des jurys ne peuvent pas être calculées."

<<<<<<< HEAD
#: adjallocation/consumers.py:223
msgid ""
"You have no break category set as 'is general' so panel importances can't be "
"calculated."
msgstr ""

=======
>>>>>>> b4fb6dfe
#: adjallocation/consumers.py:232
msgid "Succesfully auto-prioritised preformed panels."
msgstr "Jurys préformés priorisés automatiquement avec succès."

#: adjallocation/consumers.py:250
<<<<<<< HEAD
msgid ""
"Since this is the first round, the preformed panels aren't annotated with "
"brackets and liveness."
msgstr ""

#: adjallocation/consumers.py:253
msgid ""
"The previous round's draw doesn't exist, so preformed panels can't be "
"annotated with brackets and liveness."
msgstr ""

#: adjallocation/consumers.py:256
msgid "Succesfully created new preformed panels for this round."
msgstr ""
=======
msgid "Since this is the first round, the preformed panels aren't annotated with brackets and liveness."
msgstr "Puisque c'est la première joute, les jurys préformés ne sont pas annotés avec les tranches ni vivacité."

#: adjallocation/consumers.py:253
msgid "The previous round's draw doesn't exist, so preformed panels can't be annotated with brackets and liveness."
msgstr "Le tirage de la dernière joute n'existe pas, donc les jurys préformés ne peuvent pas être annoté avec les tranches et vivacité."

#: adjallocation/consumers.py:256
msgid "Succesfully created new preformed panels for this round."
msgstr "Jurys préformés pour cette joute créés avec succès."
>>>>>>> b4fb6dfe

#: adjallocation/models.py:18
msgid "chair"
msgstr "président"

#: adjallocation/models.py:19
msgid "panellist"
msgstr "panelliste"

#: adjallocation/models.py:20
msgid "trainee"
msgstr "stagiaire"

#: adjallocation/models.py:26
msgid "debate"
msgstr "débat"

#: adjallocation/models.py:28 adjallocation/models.py:48
#: adjallocation/models.py:80 adjallocation/models.py:169
msgid "adjudicator"
msgstr "juge"

#: adjallocation/models.py:30 adjallocation/models.py:171
msgid "type"
msgstr "type"

#: adjallocation/models.py:31
msgid "available?"
msgstr "disponible ?"

#: adjallocation/models.py:34
msgid "debate adjudicator"
msgstr "débat-adjudicateur"

#: adjallocation/models.py:35
msgid "debate adjudicators"
msgstr "débat-adjudicateurs"

#: adjallocation/models.py:50 adjallocation/models.py:95
msgid "team"
msgstr "équipe"

#: adjallocation/models.py:53
msgid "adjudicator-team conflict"
msgstr "conflit entre juge et équipe"

#: adjallocation/models.py:54
msgid "adjudicator-team conflicts"
msgstr "conflits entre juge et équipe"

#: adjallocation/models.py:64
msgid "adjudicator 1"
msgstr "juge 1"

#: adjallocation/models.py:67
msgid "adjudicator 2"
msgstr "juge 2"

#: adjallocation/models.py:70
msgid "adjudicator-adjudicator conflict"
msgstr "conflit entre juge et juge"

#: adjallocation/models.py:71
msgid "adjudicator-adjudicator conflicts"
msgstr "conflits entre juge et juge"

#: adjallocation/models.py:82 adjallocation/models.py:97
msgid "institution"
msgstr "institution "

#: adjallocation/models.py:85
msgid "adjudicator-institution conflict"
msgstr "conflit entre juge et institution"

#: adjallocation/models.py:86
msgid "adjudicator-institution conflicts"
msgstr "conflits entre juge et institution"

#: adjallocation/models.py:100
msgid "team-institution conflict"
msgstr "conflit entre équipe et institution"

#: adjallocation/models.py:101
msgid "team-institution conflicts"
msgstr "conflits entre équipe et institution"

#: adjallocation/models.py:114
msgid "round"
msgstr "joute"

#: adjallocation/models.py:116
msgid "importance"
msgstr "importance"

#: adjallocation/models.py:119
msgid "minimum bracket"
msgstr "tranche minimale"

#: adjallocation/models.py:120
msgid "Estimate of the lowest bracket for which this panel might be"
msgstr "Estimé de la tranche la plus basse que ce jury pourrait être"

#: adjallocation/models.py:122
msgid "maximum bracket"
msgstr "tranche maximale"

#: adjallocation/models.py:123
msgid "Estimate of the highest bracket for which this panel might be"
msgstr "Estimé de la tranche la plus haute que ce jury pourrait être"

#: adjallocation/models.py:125
msgid "room rank"
msgstr "rang de salle"

#: adjallocation/models.py:126
msgid "Sequential number of panel, not used in any algorithms"
msgstr "Nombre séquentielle de jury, pas utilisé dans les algorithmes"

#: adjallocation/models.py:128
msgid "liveness"
msgstr "vivacité"

#: adjallocation/models.py:129
msgid "Number of categories this room is expected to be live for"
msgstr "Nombre de catégories pour laquelle cette salle est attendu d’être vive"

#: adjallocation/models.py:132
msgid "preformed panel"
msgstr "jury préformé"

#: adjallocation/models.py:133
msgid "preformed panels"
msgstr "jurys préformés"

#: adjallocation/models.py:167
msgid "panel"
msgstr "jury"

#: adjallocation/models.py:174
msgid "preformed panel adjudicator"
msgstr "juge de jury préformé"

#: adjallocation/models.py:175
msgid "preformed panel adjudicators"
msgstr "juges de jurys préformés"

#: adjallocation/preformed/base.py:41
msgid "There are no preformed panels to use. Have you allocated preformed panels for this round? If not, try just auto-allocating adjudicators instead."
msgstr "Il n’y a pas de jurys préformés à utiliser. Avez-vous alloué des jurys préformés pour cette joute ? Si non, essayez de les attribuer automatiquement à la place."

#: adjallocation/templates/legacy_edit_adjudicators.html:11
#, python-format
msgid "Edit Adjudicators for %(round_abbr)s"
msgstr "Modifier les juges dans %(round_abbr)s"

#: adjallocation/templates/preformed_index.html:5 adjallocation/views.py:137
msgid "Preformed Panels"
msgstr "Jurys préformés"

#: adjallocation/templates/preformed_index.html:10
msgid "A preformed panel is a defined group of adjudicators that is specified for a round before its draw has been generated. You can then manually or automatically apply these panels during the normal adjudicator allocation process. This can make allocations faster or allow you to create more considered panels of adjudicators."
msgstr "Un jury préformé est une groupe défini de juges spécifié pour une joute avant sont tirage a été généré. Vous pouvez ensuite les repartir manuellement ou automatiquement durant la répartition ordinaire. Ceci peut rendre les attributions plus rapides ou permettre d'y considerer plus les jurys créés."

#: adjallocation/templates/preformed_index.html:16
msgid "Note that only adjudicators who have been marked as 'available' for that round will be able to be allocated for that round, so you may need to set their availability in advance."
msgstr "Notez que seulement les juges marqués comme disponibles pour la joute peuvent être alloués pour cette joute, donc vous pourriez devoir fixer leur disponibilité en avance."

#: adjallocation/templates/preformed_index.html:37
#, python-format
msgid "Edit Preformed Panels for %(round_name)s"
msgstr "Modifier les jurys préformés dans %(round_name)s"

#: adjallocation/utils.py:28
#, python-format
msgid "Conflict: <strong>%(adj)s</strong> & <strong>%(team)s</strong> (personal)"
msgstr "Conflit: <strong>%(adj)s</strong> & <strong>%(team)s</strong> (personnelle)"

#: adjallocation/utils.py:34
#, python-format
msgid "Conflict: <strong>%(adj)s</strong> & <strong>%(team)s</strong> via institution <strong>%(inst)s</strong>"
msgstr "Conflict: <strong>%(adj)s</strong> & <strong>%(team)s</strong> par institution <strong>%(inst)s</strong>"

#: adjallocation/utils.py:46
#, python-format
msgid "Conflict: <strong>%(adj1)s</strong> & <strong>%(adj2)s</strong> (personal)"
msgstr "Conflict: <strong>%(adj1)s</strong> & <strong>%(adj2)s</strong> (personnelle)"

#: adjallocation/utils.py:52
#, python-format
msgid "Conflict: <strong>%(adj1)s</strong> & <strong>%(adj2)s</strong> via institution <strong>%(inst)s</strong>"
msgstr "Conflict: <strong>%(adj1)s</strong> & <strong>%(adj2)s</strong> par institution <strong>%(inst)s</strong>"

#: adjallocation/views.py:45
msgid "Male"
msgstr "Homme"

#: adjallocation/views.py:46
msgid "Female"
msgstr "Femme"

#: adjallocation/views.py:47
msgid "Other"
msgstr "Autre"

#: adjallocation/views.py:48
msgid "Unknown"
msgstr "Inconnu"

#: adjallocation/views.py:99
msgid "Edit Allocation"
msgstr "Modifier Allocation"

#: adjallocation/views.py:114
msgid "Edit Panels"
msgstr "Modifier Jurys"

#: adjallocation/views.py:120
msgid "Return to Panels Overview"
msgstr "Retour au vue d’ensemble des jurys"

#: adjallocation/views.py:305
msgid "Not all adjudicators specified are associated with the tournament."
msgstr "Certains juges spécifiés ne sont pas associés au tournoi."

#: adjallocation/views.py:361
msgid "Adjudicator-Team Conflicts"
msgstr "Conflits juge-équipe"

#: adjallocation/views.py:362
msgid "Save Adjudicator-Team Conflicts"
msgstr "Enregistrer conflits juge-équipe"

#: adjallocation/views.py:387
#, python-format
msgid "Saved %(count)d adjudicator-team conflict."
msgid_plural "Saved %(count)d adjudicator-team conflicts."
msgstr[0] "Enregistré %(count)d conflit juge-équipe."
msgstr[1] "Enregistré %(count)d conflits juge-équipe."

#: adjallocation/views.py:393
#, python-format
msgid "Deleted %(count)d adjudicator-team conflict."
msgid_plural "Deleted %(count)d adjudicator-team conflicts."
msgstr[0] "Supprimé %(count)d conflit juge-équipe."
msgstr[1] "Supprimé %(count)d conflits juge-équipe."

#: adjallocation/views.py:398
msgid "No changes were made to adjudicator-team conflicts."
msgstr "Aucun changement n’a été fait aux conflits juge-équipe."

#: adjallocation/views.py:405
msgid "Adjudicator-Adjudicator Conflicts"
msgstr "Conflits juge-juge"

#: adjallocation/views.py:406
msgid "Save Adjudicator-Adjudicator Conflicts"
msgstr "Enregistrer les conflits juge-juge"

#: adjallocation/views.py:427
#, python-format
msgid "Saved %(count)d adjudicator-adjudicator conflict."
msgid_plural "Saved %(count)d adjudicator-adjudicator conflicts."
msgstr[0] "Enregistré %(count)d conflit juge-juge."
msgstr[1] "Enregistré %(count)d conflits juge-juge."

#: adjallocation/views.py:433
#, python-format
msgid "Deleted %(count)d adjudicator-adjudicator conflict."
msgid_plural "Deleted %(count)d adjudicator-adjudicator conflicts."
msgstr[0] "Supprimé %(count)d conflit juge-juge."
msgstr[1] "Supprimé %(count)d conflits juge-juge."

#: adjallocation/views.py:438
msgid "No changes were made to adjudicator-adjudicator conflicts."
msgstr "Aucun changement n’a été fait aux conflits juge-juge."

#: adjallocation/views.py:445
msgid "Adjudicator-Institution Conflicts"
msgstr "Conflits juge-institution"

#: adjallocation/views.py:446
msgid "Save Adjudicator-Institution Conflicts"
msgstr "Enregistrer les conflits juge-institution"

#: adjallocation/views.py:466
#, python-format
msgid "Saved %(count)d adjudicator-institution conflict."
msgid_plural "Saved %(count)d adjudicator-institution conflicts."
msgstr[0] "Enregistré %(count)d conflit juge-institution."
msgstr[1] "Enregistré %(count)d conflits juge-institution."

#: adjallocation/views.py:472
#, python-format
msgid "Deleted %(count)d adjudicator-institution conflict."
msgid_plural "Deleted %(count)d adjudicator-institution conflicts."
msgstr[0] "Supprimé %(count)d conflit juge-institution."
msgstr[1] "Supprimé %(count)d conflits juge-institution."

#: adjallocation/views.py:477
msgid "No changes were made to adjudicator-institution conflicts."
msgstr "Aucun changement n’a été fait aux conflits juge-institution."

#: adjallocation/views.py:484
msgid "Team-Institution Conflicts"
msgstr "Conflits équipe-institution"

#: adjallocation/views.py:485
msgid "Save Team-Institution Conflicts"
msgstr "Enregistrer les conflits équipe-institution"

#: adjallocation/views.py:508
#, python-format
msgid "Saved %(count)d team-institution conflict."
msgid_plural "Saved %(count)d team-institution conflicts."
msgstr[0] "Enregistré %(count)d conflit équipe-institution."
msgstr[1] "Enregistré %(count)d conflits équipe-institution."

#: adjallocation/views.py:514
#, python-format
msgid "Deleted %(count)d team-institution conflict."
msgid_plural "Deleted %(count)d team-institution conflicts."
msgstr[0] "Supprimé %(count)d conflit équipe-institution."
msgstr[1] "Supprimé %(count)d conflits équipe-institution."

#: adjallocation/views.py:519
msgid "No changes were made to team-institution conflicts."
msgstr "Aucun changement n’a été fait aux conflits équipe-institution."
<|MERGE_RESOLUTION|>--- conflicted
+++ resolved
@@ -3,17 +3,10 @@
 "Project-Id-Version: tabbycat\n"
 "Report-Msgid-Bugs-To: \n"
 "POT-Creation-Date: 2019-07-21 05:14-0700\n"
-<<<<<<< HEAD
-"PO-Revision-Date: 2018-11-02 08:45-0400\n"
-"Last-Translator: Étienne Beaulé <beauleetienne0@gmail.com>\n"
-"Language-Team: French (https://www.transifex.com/tabbycat/teams/80723/fr/)\n"
-"Language: fr\n"
-=======
 "PO-Revision-Date: 2019-08-14 19:21\n"
 "Last-Translator: philip_tc\n"
 "Language-Team: French\n"
 "Language: fr_FR\n"
->>>>>>> b4fb6dfe
 "MIME-Version: 1.0\n"
 "Content-Type: text/plain; charset=UTF-8\n"
 "Content-Transfer-Encoding: 8bit\n"
@@ -24,56 +17,13 @@
 "X-Crowdin-File: /develop/tabbycat/adjallocation/locale/en/LC_MESSAGES/django.po\n"
 
 #: adjallocation/allocators/base.py:34
-<<<<<<< HEAD
-msgid ""
-"There are no available adjudicators. Ensure there are adjudicators who have "
-"been marked as available for this round before auto-allocating."
-msgstr ""
-"Aucun juge n’est disponible. Assurez-vous qu’il y a des juges marqués comme "
-"disponibles pour cette joute avant de commencer l’allocation automatisée."
-=======
 msgid "There are no available adjudicators. Ensure there are adjudicators who have been marked as available for this round before auto-allocating."
 msgstr "Aucun juge n’est disponible. Assurez-vous qu’il y a des juges marqués comme disponibles pour cette joute avant de commencer l’allocation automatisée."
->>>>>>> b4fb6dfe
 
 #: adjallocation/allocators/hungarian.py:52
 #, python-format
 msgid "%(count)s normalised score is larger than 5.0."
 msgid_plural "%(count)s normalised scores are larger than 5.0."
-<<<<<<< HEAD
-msgstr[0] ""
-msgstr[1] ""
-
-#: adjallocation/allocators/hungarian.py:60
-#, python-format
-msgid "%(count)s normalised scores are smaller than 0.0."
-msgstr ""
-
-#: adjallocation/allocators/hungarian.py:109
-#, fuzzy
-#| msgid ""
-#| "There are no adjudicators eligible to be a chair or panellist. This "
-#| "usually means that you need to go to the Draw Rules section of the "
-#| "Configuration area and decrease the \"Minimum adjudicator score to vote\" "
-#| "setting in order to allow some adjudicators to be allocated."
-msgid ""
-"There are no adjudicators eligible to be a chair or panellist. Try changing "
-"the \"Minimum feedback score required to be allocated as chair or panellist"
-"\" setting to something lower than at least some adjudicators' current "
-"scores, and try again."
-msgstr ""
-"Aucun juge n’est qualifié pour être ni président ni panéliste. Ça signifie "
-"normalement que vous devez baisser la valeur de l’option « Note minimale de "
-"juge pour le droit de vote » dans la section Règles du tirage des paramètres "
-"pour permettre à quelques juges de se faire allouer."
-
-#: adjallocation/allocators/hungarian.py:117
-msgid ""
-"There are no debates for this round. Maybe you haven't created a draw yet?"
-msgstr ""
-"Il n’y a aucun débat dans cette joute. N’aurez-vous pas encore fait un "
-"tirage ?"
-=======
 msgstr[0] "%(count)s score pondéré est plus grand que 5,0."
 msgstr[1] "%(count)s scores pondérés sont plus grands que 5,0."
 
@@ -104,28 +54,6 @@
 #, python-format
 msgid "There are %(debates_count)s debates but only %(voting_count)s voting adjudicators."
 msgstr "Il y a %(debates_count)s débats mais seulement %(voting_count)s juges votants."
->>>>>>> b4fb6dfe
-
-#: adjallocation/allocators/hungarian.py:164
-#, python-format
-msgid ""
-"There are %(debate_count)s debates but only %(adj_count)s voting "
-"adjudicators."
-msgstr ""
-
-#: adjallocation/allocators/hungarian.py:172
-#, python-format
-msgid ""
-"There are %(panel_debates)s panel debates but only %(panellists)s available "
-"panellists (less than %(needed)s)."
-msgstr ""
-
-#: adjallocation/allocators/hungarian.py:282
-#, python-format
-msgid ""
-"There are %(debates_count)s debates but only %(voting_count)s voting "
-"adjudicators."
-msgstr ""
 
 #: adjallocation/apps.py:7
 msgid "Adjudicator Allocation"
@@ -133,25 +61,6 @@
 
 #: adjallocation/consumers.py:58 adjallocation/views.py:251
 msgid "Draw is already released, unrelease draw to redo auto-allocations."
-<<<<<<< HEAD
-msgstr ""
-"Le tirage est déjà publié; il faut le dépublier pour pouvoir refaire la "
-"répartition automatique."
-
-#: adjallocation/consumers.py:62 adjallocation/views.py:255
-msgid "Draw is not confirmed, confirm draw to run auto-allocations."
-msgstr ""
-"Le tirage n'est pas encore confirmé; il faut le confirmer pour pouvoir faire "
-"la répartition automatique."
-
-#: adjallocation/consumers.py:69
-msgid "There are no preformed panels available to allocate."
-msgstr ""
-
-#: adjallocation/consumers.py:105
-msgid "Succesfully auto-allocated preformed panels to debates."
-msgstr ""
-=======
 msgstr "Le tirage est déjà publié; il faut le retirer pour pouvoir refaire la répartition automatique."
 
 #: adjallocation/consumers.py:62 adjallocation/views.py:255
@@ -165,7 +74,6 @@
 #: adjallocation/consumers.py:105
 msgid "Succesfully auto-allocated preformed panels to debates."
 msgstr "Les jurys préformés ont été attribués aux débats avec succès."
->>>>>>> b4fb6dfe
 
 #: adjallocation/consumers.py:107
 msgid "Succesfully auto-allocated adjudicators to debates."
@@ -173,19 +81,11 @@
 
 #: adjallocation/consumers.py:109
 msgid " However there was a warning:"
-<<<<<<< HEAD
-msgstr ""
-
-#: adjallocation/consumers.py:123
-msgid "There aren't any panels to fill. Create panels first."
-msgstr ""
-=======
 msgstr " Par contre il y avait un avertissement&nbsp;:"
 
 #: adjallocation/consumers.py:123
 msgid "There aren't any panels to fill. Create panels first."
 msgstr "Il n'y a pas de jury à remplir. En créez avant."
->>>>>>> b4fb6dfe
 
 #: adjallocation/consumers.py:144
 msgid "Succesfully auto-allocated adjudicators to preformed panels."
@@ -195,21 +95,9 @@
 msgid "However there was a warning:"
 msgstr "Par contre il y avait un avertissement&nbsp;:"
 
-<<<<<<< HEAD
-#: adjallocation/consumers.py:146
-msgid "However there was a warning:"
-msgstr ""
-
-#: adjallocation/consumers.py:193
-msgid ""
-"You have no break category set as 'is general' so debate importances can't "
-"be calculated."
-msgstr ""
-=======
 #: adjallocation/consumers.py:193
 msgid "You have no break category set as 'is general' so debate importances can't be calculated."
 msgstr "Vous n'avez aucun qualification marqué comme « général » donc les importances des débats ne peuvent pas être calculées."
->>>>>>> b4fb6dfe
 
 #: adjallocation/consumers.py:201
 msgid "Succesfully auto-prioritised debates."
@@ -219,36 +107,11 @@
 msgid "You have no break category set as 'is general' so panel importances can't be calculated."
 msgstr "Vous n'avez aucun qualification marqué comme « général » donc les importances des jurys ne peuvent pas être calculées."
 
-<<<<<<< HEAD
-#: adjallocation/consumers.py:223
-msgid ""
-"You have no break category set as 'is general' so panel importances can't be "
-"calculated."
-msgstr ""
-
-=======
->>>>>>> b4fb6dfe
 #: adjallocation/consumers.py:232
 msgid "Succesfully auto-prioritised preformed panels."
 msgstr "Jurys préformés priorisés automatiquement avec succès."
 
 #: adjallocation/consumers.py:250
-<<<<<<< HEAD
-msgid ""
-"Since this is the first round, the preformed panels aren't annotated with "
-"brackets and liveness."
-msgstr ""
-
-#: adjallocation/consumers.py:253
-msgid ""
-"The previous round's draw doesn't exist, so preformed panels can't be "
-"annotated with brackets and liveness."
-msgstr ""
-
-#: adjallocation/consumers.py:256
-msgid "Succesfully created new preformed panels for this round."
-msgstr ""
-=======
 msgid "Since this is the first round, the preformed panels aren't annotated with brackets and liveness."
 msgstr "Puisque c'est la première joute, les jurys préformés ne sont pas annotés avec les tranches ni vivacité."
 
@@ -259,7 +122,6 @@
 #: adjallocation/consumers.py:256
 msgid "Succesfully created new preformed panels for this round."
 msgstr "Jurys préformés pour cette joute créés avec succès."
->>>>>>> b4fb6dfe
 
 #: adjallocation/models.py:18
 msgid "chair"
