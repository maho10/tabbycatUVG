--- conflicted
+++ resolved
@@ -108,11 +108,7 @@
             'labels': {
                 'subject_content_type': 'Constrainee Type',
                 'subject_id': 'Constrainee ID',
-<<<<<<< HEAD
-                'category': 'Room Category'
-=======
-                'category': 'Venue Category',
->>>>>>> 603ae8d5
+                'category': 'Room Category',
             },
             'help_texts': {
                 'subject_id': 'Delete the existing number and start typing the name of the person/team/institution you want to constrain to lookup their ID.',
