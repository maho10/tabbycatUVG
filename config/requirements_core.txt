# The necessary dependencies to run Tabbycat

# Django
Django==2.1.3
django-appconf==1.0.2                   # Helper for handling app configs
django-dynamic-preferences==1.6         # Settings management
django-extensions==2.1.3                # For the generate secret command
django-formtools==2.1                   # Form wizards
django-ipware==2.1.0                    # IP Address logging
django-jet==1.0.8                       # Admin Backend
django-gfklookupwidget==1.0.6           # Replaces object_id field with a search link
djangorestframework==3.9.0              # For serialising objects
django-split-settings==0.3.0            # Modularise settings files
django-statici18n==1.8.2                # Compile translations files as static file
django-summernote==0.8.8.8              # WYSIWYG editor
munkres==1.0.12                         # Algorithm for adjudicator allocation
dj-cmd==1.0                             # Provides the dj command alias
raven==6.9.0                            # Client for Sentry error tracking

# Database
psycopg2-binary==2.7.5                  # For Django to talk to postgres
sqlparse==0.2.4                         # Parsing SQL statements
dj-database-url==0.5.0                  # To obtain the Heroku service's database URL

# Channels
channels==2.1.5                         # Channels; also includes the Daphne server
channels_redis==2.3.1                   # Channels Layer

# Misc
<<<<<<< HEAD
ipython==7.1.1
qrcode==6.0
=======
ipython==6.3.1
redis==2.10.6
>>>>>>> ae6e5d49
<|MERGE_RESOLUTION|>--- conflicted
+++ resolved
@@ -27,10 +27,6 @@
 channels_redis==2.3.1                   # Channels Layer
 
 # Misc
-<<<<<<< HEAD
 ipython==7.1.1
 qrcode==6.0
-=======
-ipython==6.3.1
-redis==2.10.6
->>>>>>> ae6e5d49
+redis==2.10.6