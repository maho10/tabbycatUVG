import logging
import random
import re
from django.db import models
from django.db.models import signals
from django.conf import settings
from django.core.exceptions import ValidationError, ObjectDoesNotExist, MultipleObjectsReturned
from django.core.cache import cache

from django.utils.functional import cached_property
from debate.adjudicator.anneal import SAAllocator
from debate.result import BallotSet
from debate.draw import DrawGenerator, DrawError, DRAW_FLAG_DESCRIPTIONS
import standings

from warnings import warn
from threading import BoundedSemaphore
from collections import OrderedDict

logger = logging.getLogger(__name__)

class ScoreField(models.FloatField):
    pass

class Tournament(models.Model):
    name = models.CharField(max_length=100, help_text="The full name used on the homepage")
    short_name  = models.CharField(max_length=25, blank=True, null=True, default="", help_text="The name used in the menu")
    seq = models.IntegerField(db_index=True, blank=True, null=True, help_text="The order in which tournaments are displayed")
    slug = models.SlugField(unique=True, db_index=True, help_text="The sub-URL of the tournament; cannot have spaces")
    current_round = models.ForeignKey('Round', null=True, blank=True,
                                     related_name='tournament_', help_text="Must be set for the tournament to start! (Set after rounds are inputted)")
    welcome_msg = models.TextField(blank=True, null=True, default="", help_text="Text/html entered here shows on the homepage")
    release_all = models.BooleanField(default=False, help_text="This releases all results; do so only after the tournament is finished")
    active = models.BooleanField(default=True)

    @property
    def LAST_SUBSTANTIVE_POSITION(self):
        """Returns the number of substantive speakers."""
        return self.config.get('substantive_speakers')

    @property
    def REPLY_POSITION(self):
        """If there is a reply position, returns one more than the number of
        substantive speakers. If there is no reply position, returns None."""
        if self.config.get('reply_scores_enabled'):
            return self.config.get('substantive_speakers') + 1
        else:
            return None

    @property
    def POSITIONS(self):
        """Guaranteed to be consecutive numbers starting at one. Includes the
        reply speaker."""
        speaker_positions = 1 + self.config.get('substantive_speakers')
        if self.config.get('reply_scores_enabled') is True:
            speaker_positions = speaker_positions + 1
        return range(1, speaker_positions)

    @models.permalink
    def get_absolute_url(self):
        return ('tournament_home', [self.slug])

    @models.permalink
    def get_public_url(self):
        return ('public_index', [self.slug])

    @models.permalink
    def get_all_tournaments_all_venues(self):
        return ('all_tournaments_all_venues', [self.slug])

    @models.permalink
    def get_all_tournaments_all_institutions(self):
        return ('all_tournaments_all_institutions', [self.slug])

    @models.permalink
    def get_all_tournaments_all_teams(self):
        return ('all_tournaments_all_teams', [self.slug])

    @property
    def teams(self):
        return Team.objects.filter(tournament=self)

    @cached_property
    def get_current_round_cached(self):
        cached_key = "%s_current_round_object" % self.slug
        cached_value = cache.get(cached_key)
        if cached_value:
            return cache.get(cached_key)
        else:
            cache.set(cached_key, self.current_round, None)
            return self.current_round

    def prelim_rounds(self, before=None, until=None):
        qs = Round.objects.filter(stage=Round.STAGE_PRELIMINARY, tournament=self)
        if until:
            qs = qs.filter(seq__lte=until.seq)
        if before:
            qs = qs.filter(seq__lt=before.seq)
        return qs

    def create_next_round(self):
        curr = self.current_round
        next = curr.seq + 1
        r = Round(name="Round %d" % next, seq=next, type=Round.DRAW_POWERPAIRED,
                  tournament=self)
        r.save()
        r.activate_all()

    def advance_round(self):
        next_round_seq = self.current_round.seq + 1
        next_round = Round.objects.get(seq=next_round_seq, tournament=self)
        if next_round in self.prelim_rounds():
            self.current_round = next_round
            self.save()

    @cached_property
    def config(self):
        if not hasattr(self, '_config'):
            from debate.config import Config
            self._config = Config(self)
        return self._config

    @cached_property
    def adj_feedback_questions(self):
        return self.adjudicatorfeedbackquestion_set.order_by("seq")

    class Meta:
        ordering = ['seq',]

    def __unicode__(self):
        if self.short_name:
            return unicode(self.short_name)
        else:
            return unicode(self.name)

def update_tournament_cache(sender, instance, created, **kwargs):
    cached_key = "%s_%s" % (instance.slug, 'object')
    cache.delete(cached_key)
    cached_key = "%s_%s" % (instance.slug, 'current_round_object')
    cache.delete(cached_key)

# Update the cached tournament object when model is changed)
signals.post_save.connect(update_tournament_cache, sender=Tournament)

class VenueGroup(models.Model):
    name = models.CharField(unique=True, max_length=200)
    short_name = models.CharField(db_index=True, max_length=25)
    team_capacity = models.IntegerField(blank=True, null=True)

    @property
    def divisions_count(self):
        return self.division_set.count()

    @property
    def venues(self):
        return self.venue_set.all()

    class Meta:
        ordering = ['short_name']

    def __unicode__(self):
        if self.short_name:
            return u"%s" % (self.short_name)
        else:
            return u"%s" % (self.name)

class Venue(models.Model):
    name = models.CharField(max_length=40)
    group = models.ForeignKey(VenueGroup, blank=True, null=True)
    priority = models.IntegerField(help_text="Venues with a higher priority number will be preferred in the draw")
    tournament = models.ForeignKey(Tournament, blank=True, null=True)
    time = models.DateTimeField(blank=True, null=True, help_text="")

    class Meta:
        ordering = ['group', 'name']
        index_together = ['group', 'name']

    def __unicode__(self):
        if self.group:
            return u'%s - %s' % (self.group, self.name)
        else:
            return u'%s' % (self.name)


class Region(models.Model):
    name = models.CharField(db_index=True, max_length=100)
    tournament = models.ForeignKey(Tournament)

    def __unicode__(self):
        return u'%s' % (self.name)


class InstitutionManager(models.Manager):

    def lookup(self, name, **kwargs):
        """Queries for an institution with matching name in any of the three
        name fields."""
        for field in ('code', 'name', 'abbreviation'):
            try:
                kwargs[field] = name
                return self.get(**kwargs)
            except ObjectDoesNotExist:
                kwargs.pop(field)
        raise self.model.DoesNotExist("No institution matching '%s'" % name)


class Institution(models.Model):
    name = models.CharField(db_index=True, max_length=100, help_text="The institution's full name, e.g., \"University of Cambridge\", \"Victoria University of Wellington\"")
    code = models.CharField(max_length=20, help_text="What the institution is typically called for short, e.g., \"Cambridge\", \"Vic Wellington\"")
    abbreviation = models.CharField(max_length=8, default="", help_text="For extremely confined spaces, e.g., \"Camb\", \"VicWgtn\"")
    region = models.ForeignKey(Region, blank=True, null=True)

    objects = InstitutionManager()

    class Meta:
        unique_together = [('name', 'code')]
        ordering = ['name']

    def __unicode__(self):
        return unicode(self.name)

    @property
    def short_code(self):
        if self.abbreviation:
            return self.abbreviation
        else:
            return self.code[:5]

<<<<<<< HEAD

def annotate_team_standings(teams, round=None, shuffle=False):
    """Accepts a QuerySet, returns a list.
    If 'shuffle' is True, it shuffles the list before sorting so that teams that
    are equal are in random order. This should be turned on for draw generation,
    and turned off for display."""
    # This is what might be more concisely expressed, if it were permissible
    # in Django, as:
    # teams = teams.annotate_if(
    #     dict(points = models.Count('debateteam__teamscore__points'),
    #     speaker_score = models.Count('debateteam__teamscore__score')),
    #     dict(debateteam__teamscore__ballot_submission__confirmed = True)
    # )
    # That is, it adds up all the wins and points of each team on CONFIRMED
    # ballots and adds them as columns to the table it returns.
    # The standings include only preliminary rounds.

    EXTRA_QUERY = """
        SELECT DISTINCT SUM({field:s})
        FROM "debate_teamscore"
        JOIN "debate_ballotsubmission" ON "debate_teamscore"."ballot_submission_id" = "debate_ballotsubmission"."id"
        JOIN "debate_debateteam" ON "debate_teamscore"."debate_team_id" = "debate_debateteam"."id"
        JOIN "debate_debate" ON "debate_debateteam"."debate_id" = "debate_debate"."id"
        JOIN "debate_round" ON "debate_debate"."round_id" = "debate_round"."id"
        WHERE "debate_ballotsubmission"."confirmed" = True
        AND "debate_debateteam"."team_id" = "debate_team"."id"
        AND "debate_round"."stage" = '""" + str(Round.STAGE_PRELIMINARY) + "\'"

    if round is not None:
        EXTRA_QUERY += """AND "debate_round"."seq" <= {round:d}""".format(round=round.seq)

    teams = teams.extra({
        "points": EXTRA_QUERY.format(field="points"),
        "speaker_score": EXTRA_QUERY.format(field="score"),
        "margins": EXTRA_QUERY.format(field="margin"),
    }).distinct()

    # Extract which rule to use from the tournament config
    if round is not None:
        tournament = round.tournament
    else:
        tournament = teams[0].tournament
    rule = tournament.config.get('team_standings_rule')

    if rule == "australs":

        if shuffle:
            sorted_teams = list(teams)
            random.shuffle(sorted_teams) # shuffle first, so that if teams are truly equal, they'll be in random order
            sorted_teams.sort(key=lambda x: (x.points, x.speaker_score), reverse=True)
            return sorted_teams
        else:
            teams = teams.order_by("-points", "-speaker_score")
            return list(teams)

    elif rule == "nz":

        # Add draw strength annotation.
        for team in teams:
            draw_strength = 0
            # Find all teams that they've faced.
            debateteam_set = team.debateteam_set.all()
            if round is not None:
                debateteam_set = debateteam_set.filter(debate__round__seq__lte=round.seq)
            for dt in debateteam_set:
                # Can't just use dt.opposition.team.points, as dt.opposition.team isn't annotated.
                draw_strength += teams.get(id=dt.opposition.team.id).points
            team.draw_strength = draw_strength

        def who_beat_whom(team1, team2):
            """Returns a positive value if team1 won more debates, a negative value
            if team2 won more, 0 if the teams won the same number against each other
            or haven't faced each other."""
            # Find all debates between these two teams
            def get_wins(team, other):
                ts =  TeamScore.objects.filter(
                    ballot_submission__confirmed=True,
                    debate_team__team=team,
                    debate_team__debate__debateteam__team=other).aggregate(models.Sum('points'))
                return ts["points__sum"]
            wins1 = get_wins(team1, team2)
            wins2 = get_wins(team2, team1)
            # Print this to the logs, just so we know it happened
            print "who beat whom, {0} vs {1}: {2} wins against {3}".format(team1, team2, wins1, wins2)
            return cmp(wins1, wins2)

        def cmp_teams(team1, team2):
            """Returns 1 if team1 ranks ahead of team2, -1 if team2 ranks ahead of team1,
            and 0 if they rank the same. Requires access to teams, so that it knows whether
            it can apply who-beat-whom."""
            # If there are only two teams on this number of points, or points/speakers,
            # or points/speaks/draw-strength, then use who-beat-whom.
            def two_teams_left(key):
                return key(team1) == key(team2) and len(filter(lambda x: key(x) == key(team1), teams)) == 2
            if two_teams_left(lambda x: x.points) or two_teams_left(lambda x: (x.points, x.speaker_score)) \
                    or two_teams_left(lambda x: (x.points, x.speaker_score, x.draw_strength)):
                winner = who_beat_whom(team1, team2)
                if winner != 0: # if this doesn't help, keep going
                    return winner
            key = lambda x: (x.points, x.speaker_score, x.draw_strength)
            return cmp(key(team1), key(team2))

        sorted_teams = list(teams)
        if shuffle:
            random.shuffle(sorted_teams) # shuffle first, so that if teams are truly equal, they'll be in random order
        sorted_teams.sort(cmp=cmp_teams, reverse=True)
        return sorted_teams

    elif rule == "wadl":
        # Sort by points

        teams = [t for t in teams if t.margins > 0]
        teams = sorted(teams, key = lambda x: (-x.points, -x.margins, -x.speaker_score))
        final_teams = []

        # Sort by division rank
        divisions = Division.objects.filter(tournament=tournament)
        for division in divisions:
            division_teams = [t for t in teams if t.division == division]
            if division_teams:
                for i, team in enumerate(division_teams):
                    team.division_rank = i + 1 # Assign their in-division rank

                # Division winners go straight through
                final_teams.append(division_teams[0])
                teams.remove(division_teams[0])

        # Sort division winners
        final_teams = sorted(final_teams, key = lambda x: (-x.points, -x.margins, -x.speaker_score))

        # Add back on the non-division winners
        final_teams.extend(teams)
        # for team in final_teams:
        #     print team

        return final_teams

    else:
        raise ValueError("Invalid team_standings_rule option: {0}".format(rule))


=======
>>>>>>> d3138cd8
class TeamManager(models.Manager):

    def get_queryset(self):
        return super(TeamManager, self).get_queryset().select_related('institution')

    def lookup(self, name, **kwargs):
        """Queries for a team with a matching name."""
        # TODO could be improved to take in a better range of fields
        try:
            institution_name, reference = name.rsplit(None, 1)
        except:
            print "Error in", repr(name)
            raise
        institution_name = institution_name.strip()
        institution = Institution.objects.lookup(institution_name)
        return self.get(institution=institution, reference=reference, **kwargs)

    def _teams_for_standings(self, round):
        return self.filter(debateteam__debate__round__seq__lte=round.seq,
            tournament=round.tournament).select_related('institution')

    def standings(self, round):
        """Returns a list."""
        teams = self._teams_for_standings(round)
        return standings.annotate_team_standings(teams, round)

    def ranked_standings(self, round):
        """Returns a list."""
        teams = self._teams_for_standings(round)
        return standings.ranked_team_standings(teams, round)

    def division_standings(self, round):
        """Returns a list."""
        teams = self._teams_for_standings(round)
        return standings.division_ranked_team_standings(teams, round)

    def subrank_standings(self, round):
        """Returns a list."""
        teams = self._teams_for_standings(round)
        return standings.subranked_team_standings(teams, round)


class Division(models.Model):
    name = models.CharField(max_length=50, verbose_name="Name or suffix")
    seq = models.IntegerField(blank=True, null=True, help_text="The order in which divisions are displayed")
    tournament = models.ForeignKey(Tournament)
    time_slot = models.TimeField(blank=True, null=True)
    venue_group = models.ForeignKey(VenueGroup, blank=True, null=True)

    @property
    def teams_count(self):
        return self.team_set.count()

    @cached_property
    def teams(self):
        return self.team_set.all().order_by('institution','reference').select_related('institution')

    def __unicode__(self):
        return u"%s - %s" % (self.tournament, self.name)

    class Meta:
        unique_together = [('tournament', 'name')]
        ordering = ['tournament', 'seq']
        index_together = ['tournament', 'seq']


class BreakCategory(models.Model):
    tournament = models.ForeignKey(Tournament)
    name = models.CharField(max_length=50, help_text="Name to be displayed, e.g., \"ESL\"")
    slug = models.SlugField(help_text="Slug for URLs, e.g., \"esl\"")
    seq = models.IntegerField(help_text="The order in which the categories are displayed")
    break_size = models.IntegerField(help_text="Number of breaking teams in this category")
    is_general = models.BooleanField(help_text="True if most teams eligible for this category, e.g. Open, False otherwise")
    institution_cap = models.IntegerField(blank=True, null=True, help_text="Maximum number of teams from a single institution in this category; leave blank if not applicable")
    priority = models.IntegerField(help_text="If a team breaks in multiple categories, lower priority numbers take precedence; teams can break into multiple categories if and only if they all have the same priority")

    def __unicode__(self):
        return self.name

    class Meta:
        unique_together = [('tournament', 'seq'), ('tournament', 'slug')]
        ordering = ['tournament', 'seq']
        index_together = ['tournament', 'seq']
        verbose_name_plural = "break categories"


class Team(models.Model):
    reference = models.CharField(max_length=150, verbose_name="Full name or suffix", help_text="Do not include institution name (see \"uses institutional prefix\" below)")
    short_reference = models.CharField(max_length=35, verbose_name="Short name/suffix", help_text="The name shown in the draw. Do not include institution name (see \"uses institutional prefix\" below)")
    institution = models.ForeignKey(Institution)
    tournament = models.ForeignKey(Tournament, db_index=True)
    emoji_seq = models.IntegerField(blank=True, null=True, help_text="Emoji number to use for this team")
    division = models.ForeignKey('Division', blank=True, null=True, on_delete=models.SET_NULL)
    use_institution_prefix = models.BooleanField(default=False, verbose_name="Uses institutional prefix", help_text="If ticked, a team called \"1\" from Victoria will be shown as \"Victoria 1\" ")
    url_key = models.SlugField(blank=True, null=True, unique=True, max_length=24)
    break_categories = models.ManyToManyField(BreakCategory)

    venue_preferences = models.ManyToManyField(VenueGroup,
        through = 'TeamVenuePreference',
        related_name = 'VenueGroup',
        verbose_name = 'Venue group preference'
    )

    TYPE_NONE = 'N'
    TYPE_SWING = 'S'
    TYPE_COMPOSITE = 'C'
    TYPE_BYE = 'B'
    TYPE_CHOICES = (
        (TYPE_NONE, 'None'),
        (TYPE_SWING, 'Swing'),
        (TYPE_COMPOSITE, 'Composite'),
        (TYPE_BYE, 'Bye'),
    )
    type = models.CharField(max_length=1, choices=TYPE_CHOICES,
                            default=TYPE_NONE)

    class Meta:
        unique_together = [('reference', 'institution', 'tournament'),('emoji_seq', 'tournament')]
        ordering = ['tournament', 'institution', 'short_reference']
        index_together = ['tournament', 'institution', 'short_reference']

    objects = TeamManager()

    def __unicode__(self):
        return u"%s - %s" % (self.tournament, self.short_name)

    @property
    def short_name(self):
        institution = self.get_cached_institution()
        if self.short_reference:
            name = self.short_reference
        else:
            name = self.reference
        if self.use_institution_prefix is True:
            if self.institution.code:
                return unicode(institution.code + " " + name)
            else:
                return unicode(institution.abbreviation + " " + name)
        else:
            return unicode(name)

    @property
    def long_name(self):
        institution = self.get_cached_institution()
        if self.use_institution_prefix is True:
            return unicode(institution.name + " " + self.reference)
        else:
            return unicode(self.reference)

    @property
    def region(self):
        return self.get_cached_institution().region

    @property
    def break_categories_nongeneral(self):
        return self.break_categories.exclude(is_general=True)

    @property
    def break_categories_str(self):
        categories = self.break_categories_nongeneral
        return "(" + ", ".join(c.name for c in categories) + ")" if categories else ""

    def get_aff_count(self, seq=None):
        return self._get_count(DebateTeam.POSITION_AFFIRMATIVE, seq)

    def get_neg_count(self, seq=None):
        return self._get_count(DebateTeam.POSITION_NEGATIVE, seq)


    def _get_count(self, position, seq):
        dts = DebateTeam.objects.filter(team=self, position=position, debate__round__stage=Round.STAGE_PRELIMINARY)
        if seq is not None:
            dts = dts.filter(debate__round__seq__lte=seq)
        return dts.count()

    def get_debates(self, before_round):
        dts = DebateTeam.objects.select_related('debate').filter(team=self).order_by('debate__round__seq')
        if before_round is not None:
            dts = dts.filter(debate__round__seq__lt=before_round)
        return [dt.debate for dt in dts]

    @property
    def get_preferences(self):
        prefs = TeamVenuePreference.objects.filter(team=self)
        return prefs

    @property
    def debates(self):
        return self.get_debates(None)

    @cached_property
    def wins_count(self):
        wins = TeamScore.objects.filter(ballot_submission__confirmed=True,debate_team__team=self,win=True).count()
        return wins

    @cached_property
    def speakers(self):
        return self.speaker_set.all().select_related('person_ptr')

    def seen(self, other, before_round=None):
        debates = self.get_debates(before_round)
        return len([1 for d in debates if other in d])

    def same_institution(self, other):
        return self.institution_id == other.institution_id

    def prev_debate(self, round_seq):
        try:
            return DebateTeam.objects.filter(
                debate__round__seq__lt=round_seq,
                team=self,
            ).order_by('-debate__round__seq')[0].debate
        except IndexError:
            return None

    def get_cached_institution(self):
        cached_key = "%s_%s_%s" % ('teamid', self.id, '_institution__object')
        cached_value = cache.get(cached_key)
        if cached_value:
            return cache.get(cached_key)
        else:
            cached_value = self.institution
            cache.set(cached_key, cached_value, None)
            return cached_value

def update_team_cache(sender, instance, created, **kwargs):
    cached_key = "%s_%s_%s" % ('teamid', instance.id, '_institution__object')
    cache.delete(cached_key)
    cached_key = "%s_%s_%s" % ('teamid', instance.id, '_speaker__objects')
    cache.delete(cached_key)

# Update the cached tournament object when model is changed)
signals.post_save.connect(update_team_cache, sender=Team)

class TeamVenuePreference(models.Model):
    team = models.ForeignKey(Team, db_index=True)
    venue_group = models.ForeignKey(VenueGroup)
    priority = models.IntegerField()

    class Meta:
        ordering = ['priority',]

    def __unicode__(self):
        return u'%s with priority %s for %s' % (self.team, self.priority, self.venue_group)



class SpeakerManager(models.Manager):
    pass

class Person(models.Model):
    name = models.CharField(max_length=40, db_index=True)
    barcode_id = models.IntegerField(blank=True, null=True)
    email = models.EmailField(blank=True, null=True)
    phone = models.CharField(max_length=40, blank=True, null=True)
    novice = models.BooleanField(default=False)

    checkin_message = models.TextField(blank=True)
    notes = models.TextField(blank=True)

    GENDER_MALE = 'M'
    GENDER_FEMALE = 'F'
    GENDER_OTHER = 'O'
    GENDER_CHOICES = (
        (GENDER_MALE,     'Male'),
        (GENDER_FEMALE,   'Female'),
        (GENDER_OTHER,    'Other'),
    )
    gender = models.CharField(max_length=1, choices=GENDER_CHOICES, blank=True, null=True)
    pronoun = models.CharField(max_length=10, blank=True, null=True)

    @property
    def has_contact(self):
        return bool(self.email or self.phone)

    class Meta:
        ordering = ['name']

class Checkin(models.Model):
    person = models.ForeignKey('Person')
    round = models.ForeignKey('Round')


class Speaker(Person):
    team = models.ForeignKey(Team)

    objects = SpeakerManager()

    def __unicode__(self):
        return unicode(self.name)


class AdjudicatorManager(models.Manager):
    use_for_related_fields = True

    def accredited(self):
        return self.filter(novice=False)

    def get_queryset(self):
        return super(AdjudicatorManager, self).get_queryset().select_related('institution')

class Adjudicator(Person):
    institution = models.ForeignKey(Institution)
    tournament = models.ForeignKey(Tournament, blank=True, null=True)
    test_score = models.FloatField(default=0)
    url_key = models.SlugField(blank=True, null=True, unique=True, max_length=24)

    institution_conflicts = models.ManyToManyField('Institution', through='AdjudicatorInstitutionConflict', related_name='adjudicator_institution_conflicts')
    conflicts = models.ManyToManyField('Team', through='AdjudicatorConflict')

    breaking = models.BooleanField(default=False)
    independent = models.BooleanField(default=False, blank=True)
    adj_core = models.BooleanField(default=False, blank=True)

    objects = AdjudicatorManager()

    class Meta:
        ordering = ['tournament', 'institution', 'name']

    def __unicode__(self):
        return u"%s (%s)" % (self.name, self.institution.code)

    def conflict_with(self, team):
        if not hasattr(self, '_conflict_cache'):
            self._conflict_cache = set(c['team_id'] for c in
                AdjudicatorConflict.objects.filter(adjudicator=self).values('team_id')
            )
            self._institution_conflict_cache = set(c['institution_id'] for c in
                AdjudicatorInstitutionConflict.objects.filter(adjudicator=self).values('institution_id')
            )
        return team.id in self._conflict_cache or team.institution_id in self._institution_conflict_cache

    @property
    def is_unaccredited(self):
        return self.novice

    @property
    def region(self):
        return self.institution.region

    @cached_property
    def score(self):
        if self.tournament:
            weight = self.tournament.current_round.feedback_weight
        else:
            # For shared ajudicators
            weight = 1

        feedback_score = self._feedback_score()
        if feedback_score is None:
            feedback_score = 0
            weight = 0

        return self.test_score * (1 - weight) + (weight * feedback_score)


    def _feedback_score(self):
        return self.adjudicatorfeedback_set.filter(confirmed=True).aggregate(avg=models.Avg('score'))['avg']

    @property
    def feedback_score(self):
        return self._feedback_score() or None

    def get_feedback(self):
        return self.adjudicatorfeedback_set.all()

    def seen_team(self, team, before_round=None):
        if not hasattr(self, '_seen_cache'):
            self._seen_cache = {}
        if before_round not in self._seen_cache:
            qs = DebateTeam.objects.filter(
                debate__debateadjudicator__adjudicator=self
            )
            if before_round is not None:
                qs = qs.filter(
                    debate__round__seq__lt = before_round.seq
                )
            self._seen_cache[before_round] = set(dt.team.id for dt in qs)
        return team.id in self._seen_cache[before_round]

    def seen_adjudicator(self, adj, before_round=None):
        d = DebateAdjudicator.objects.filter(
            adjudicator = self,
            debate__debateadjudicator__adjudicator = adj,
        )
        if before_round is not None:
            d = d.filter(
                debate__round__seq__lt = before_round.seq
            )
        return d.count()


class AdjudicatorTestScoreHistory(models.Model):
    adjudicator = models.ForeignKey(Adjudicator)
    round = models.ForeignKey('Round', blank=True, null=True)
    score = models.FloatField()
    timestamp = models.DateTimeField(auto_now_add=True)

    class Meta:
        verbose_name_plural = "Adjudicator test score histories"


class AdjudicatorConflict(models.Model):
    adjudicator = models.ForeignKey(Adjudicator)
    team = models.ForeignKey(Team)

class AdjudicatorAdjudicatorConflict(models.Model):
    adjudicator = models.ForeignKey(Adjudicator, related_name="source_adjudicator")
    conflict_adjudicator = models.ForeignKey(Adjudicator, related_name="target_adjudicator", verbose_name="Adjudicator")

class AdjudicatorInstitutionConflict(models.Model):
    adjudicator = models.ForeignKey(Adjudicator)
    institution = models.ForeignKey(Institution)


class RoundManager(models.Manager):
    use_for_related_Fields = True

    def lookup(self, name, **kwargs):
        """Queries for a round with matching name in any of the two name
        fields."""
        for field in ('name', 'abbreviation'):
            try:
                kwargs[field] = name
                return self.get(**kwargs)
            except ObjectDoesNotExist:
                kwargs.pop(field)
        raise self.model.DoesNotExist("No round matching '%s'" % name)

    def get_queryset(self):
        return super(RoundManager, self).get_queryset().select_related('tournament').order_by('seq')


class Round(models.Model):
    DRAW_RANDOM      = 'R'
    DRAW_MANUAL      = 'M'
    DRAW_ROUNDROBIN  = 'D'
    DRAW_POWERPAIRED = 'P'
    DRAW_FIRSTBREAK  = 'F'
    DRAW_BREAK       = 'B'
    DRAW_CHOICES = (
        (DRAW_RANDOM,      'Random'),
        (DRAW_MANUAL,      'Manual'),
        (DRAW_ROUNDROBIN,  'Round-robin'),
        (DRAW_POWERPAIRED, 'Power-paired'),
        (DRAW_FIRSTBREAK,  'First elimination'),
        (DRAW_BREAK,       'Subsequent elimination'),
    )

    STAGE_PRELIMINARY = 'P'
    STAGE_ELIMINATION = 'E'
    STAGE_CHOICES = (
        (STAGE_PRELIMINARY, 'Preliminary'),
        (STAGE_ELIMINATION, 'Elimination'),
    )

    STATUS_NONE      = 0
    STATUS_DRAFT     = 1
    STATUS_CONFIRMED = 10
    STATUS_RELEASED  = 99
    STATUS_CHOICES = (
        (STATUS_NONE,      'None'),
        (STATUS_DRAFT,     'Draft'),
        (STATUS_CONFIRMED, 'Confirmed'),
        (STATUS_RELEASED,  'Released'),
    )

    objects = RoundManager()

    tournament   = models.ForeignKey(Tournament, related_name='rounds',db_index=True)
    seq          = models.IntegerField(help_text="A number that determines the order of the round, IE 1 for the initial round")
    name         = models.CharField(max_length=40, help_text="ie \"Round 1\"")
    abbreviation = models.CharField(max_length=10, help_text="ie \"R1\"")
    draw_type    = models.CharField(max_length=1, choices=DRAW_CHOICES, help_text="Which draw technique to use")
    stage        = models.CharField(max_length=1, choices=STAGE_CHOICES, default=STAGE_PRELIMINARY, help_text="Whether it is a break round or not")

    draw_status        = models.PositiveSmallIntegerField(choices=STATUS_CHOICES, default=STATUS_NONE)
    venue_status       = models.PositiveSmallIntegerField(choices=STATUS_CHOICES, default=STATUS_NONE)
    adjudicator_status = models.PositiveSmallIntegerField(choices=STATUS_CHOICES, default=STATUS_NONE)

    checkins = models.ManyToManyField('Person', through='Checkin', related_name='checkedin_rounds')

    active_venues       = models.ManyToManyField('Venue', through='ActiveVenue')
    active_adjudicators = models.ManyToManyField('Adjudicator', through='ActiveAdjudicator')
    active_teams        = models.ManyToManyField('Team', through='ActiveTeam')

    feedback_weight = models.FloatField(default=0)
    silent = models.BooleanField(default=False)
    motions_released = models.BooleanField(default=False)
    starts_at = models.TimeField(blank=True, null=True)

    class Meta:
        unique_together = [('tournament', 'seq')]
        ordering = ['tournament', str('seq')]
        index_together = ['tournament', 'seq']

    def __unicode__(self):
        return u"%s - %s" % (self.tournament, self.name)

    def motions(self):
        return self.motion_set.order_by('seq')

    def draw(self, override_team_checkins=False):
        if self.draw_status != self.STATUS_NONE:
            raise RuntimeError("Tried to run draw on round that already has a draw")

        # Delete all existing debates for this round.
        Debate.objects.filter(round=self).delete()

        # There is a bit of logic to go through to figure out what we need to
        # provide to the draw class.
        OPTIONS_TO_CONFIG_MAPPING = {
            "avoid_institution"  : "avoid_same_institution",
            "avoid_history"      : "avoid_team_history",
            "history_penalty"    : "team_history_penalty",
            "institution_penalty": "team_institution_penalty",
            "side_allocations"   : "draw_side_allocations",
        }

        if override_team_checkins is True:
            draw_teams = Team.objects.filter(tournament=self.tournament).all()
        else:
            draw_teams = self.active_teams.all()

        # Set type-specific options
        if self.draw_type == self.DRAW_RANDOM:
            teams = draw_teams
            draw_type = "random"
            OPTIONS_TO_CONFIG_MAPPING.update({
                "avoid_conflicts" : "draw_avoid_conflicts",
            })
        elif self.draw_type == self.DRAW_MANUAL:
            teams = draw_teams
            draw_type = "manual"
        elif self.draw_type == self.DRAW_POWERPAIRED:
            teams = standings.annotate_team_standings(draw_teams, self.prev, shuffle=True)
            draw_type = "power_paired"
            OPTIONS_TO_CONFIG_MAPPING.update({
                "avoid_conflicts" : "draw_avoid_conflicts",
                "odd_bracket"     : "draw_odd_bracket",
                "pairing_method"  : "draw_pairing_method",
            })
        elif self.draw_type == self.DRAW_ROUNDROBIN:
            teams = draw_teams
            draw_type = "round_robin"
        else:
            raise RuntimeError("Break rounds aren't supported yet.")

        # Annotate attributes as required by DrawGenerator.
        if self.prev:
            for team in teams:
                team.aff_count = team.get_aff_count(self.prev.seq)
        else:
            for team in teams:
                team.aff_count = 0

        # Evaluate this query set first to avoid hitting the database inside a loop.
        tpas = dict()
        TPA_MAP = {TeamPositionAllocation.POSITION_AFFIRMATIVE: "aff",
            TeamPositionAllocation.POSITION_NEGATIVE: "neg"}
        for tpa in self.teampositionallocation_set.all():
            tpas[tpa.team] = TPA_MAP[tpa.position]
        for team in teams:
            if team in tpas:
                team.allocated_side = tpas[team]
        del tpas

        options = dict()
        for key, value in OPTIONS_TO_CONFIG_MAPPING.iteritems():
            options[key] = self.tournament.config.get(value)
        if options["side_allocations"] == "manual-ballot":
            options["side_allocations"] = "balance"

        drawer = DrawGenerator(draw_type, teams, results=None, **options)
        draw = drawer.make_draw()
        self.make_debates(draw)
        self.draw_status = self.STATUS_DRAFT
        self.save()

        #from debate.draw import assign_importance
        #assign_importance(self)

    def allocate_adjudicators(self, alloc_class=SAAllocator):
        if self.draw_status != self.STATUS_CONFIRMED:
            raise RuntimeError("Tried to allocate adjudicators on unconfirmed draw")

        debates = self.get_draw()
        adjs = list(self.active_adjudicators.accredited())
        allocator = alloc_class(debates, adjs)

        for alloc in allocator.allocate():
            alloc.save()
        self.adjudicator_status = self.STATUS_DRAFT
        self.save()

    @property
    def adjudicators_allocation_validity(self):
        debates = self.get_cached_draw
        if not all(debate.adjudicators.has_chair for debate in debates):
            return 1
        if not all(debate.adjudicators.valid for debate in debates):
            return 2
        return 0

    def venue_allocation_validity(self):
        debates = self.get_cached_draw
        if all(debate.venue for debate in debates):
            return True
        else:
            return False

    @cached_property
    def get_cached_draw(self):
        return self.get_draw()

    def get_draw(self):
        if self.tournament.config.get('enable_divisions'):
            debates = Debate.objects.filter(round=self).order_by('room_rank').select_related(
            'venue', 'division', 'division__venue_group')
        else:
            debates = Debate.objects.filter(round=self).order_by('room_rank').select_related(
            'venue')

        return debates

    def get_draw_by_room(self):
        if self.tournament.config.get('enable_divisions'):
            debates = Debate.objects.filter(round=self).order_by('venue__name').select_related(
                 'venue', 'division', 'division__venue_group')
        else:
            debates = Debate.objects.filter(round=self).order_by('venue__name').select_related(
                 'venue')

        return debates

    def get_draw_by_team(self):
        # TODO is there a more efficient way to do this?
        draw_by_team = list()
        for debate in self.debate_set.all():
            draw_by_team.append((debate.aff_team, debate))
            draw_by_team.append((debate.neg_team, debate))
        draw_by_team.sort(key=lambda x: str(x[0]))
        return draw_by_team

    def get_draw_with_standings(self, round):
        draw = self.get_draw()
        if round.prev:
            if round.tournament.config.get('team_points_rule') != "wadl":
                standings = list(Team.objects.subrank_standings(round.prev))
                for debate in draw:
                    for side in ('aff_team', 'neg_team'):
                        # TODO is there a more efficient way to do this?
                        team = getattr(debate, side)
                        setattr(debate, side + "_cached", team)
                        annotated_team = filter(lambda x: x == team, standings)
                        if len(annotated_team) == 1:
                            annotated_team = annotated_team[0]
                            team.points = annotated_team.points
                            team.speaker_score = annotated_team.speaker_score
                            team.subrank = annotated_team.subrank
                            team.draw_strength = getattr(annotated_team, 'draw_strength', None) # only exists in NZ standings rules
                            if annotated_team.points:
                                team.pullup = abs(annotated_team.points - debate.bracket) >= 1 # don't highlight intermediate brackets that look within reason
            else:
                standings = list(Team.objects.standings(round.prev))

        return draw

    def make_debates(self, pairings):

        import random
        venues = list(self.active_venues.order_by('-priority'))[:len(pairings)]

        if len(venues) < len(pairings):
            raise DrawError("There are %d debates but only %d venues." % (len(pairings), len(venues)))

        random.shuffle(venues)
        random.shuffle(pairings) # to avoid IDs indicating room ranks

        for pairing in pairings:
            try:
                if pairing.division:
                    if (pairing.teams[0].type == "B") or (pairing.teams[1].type == "B"):
                        # If the match is a bye then they don't get a venue
                        selected_venue = None
                    else:
                        selected_venue = next(v for v in venues if v.group == pairing.division.venue_group)
                        venues.pop(venues.index(selected_venue))
                else:
                    selected_venue = venues.pop(0)
            except:
                print "Error assigning venues"
                selected_venue = None

            debate = Debate(round=self, venue=selected_venue)

            debate.division = pairing.division
            debate.bracket   = pairing.bracket
            debate.room_rank = pairing.room_rank
            debate.flags     = ",".join(pairing.flags) # comma-separated list
            debate.save()

            aff = DebateTeam(debate=debate, team=pairing.teams[0], position=DebateTeam.POSITION_AFFIRMATIVE)
            neg = DebateTeam(debate=debate, team=pairing.teams[1], position=DebateTeam.POSITION_NEGATIVE)

            aff.save()
            neg.save()

    def base_availability(self, model, active_table, active_column, model_table,
                         id_field='id'):
        d = {
            'active_table' : active_table,
            'active_column' : active_column,
            'model_table': model_table,
            'id_field': id_field,
            'id' : self.id,
        }
        return model.objects.all().extra(select={'is_active': """EXISTS (Select 1
                                                 from %(active_table)s
                                                 drav where
                                                 drav.%(active_column)s =
                                                 %(model_table)s.%(id_field)s and
                                                 drav.round_id=%(id)d)""" % d })

    def person_availability(self):
        return self.base_availability(Person, 'debate_checkin', 'person_id',
                                      'debate_person')


    def venue_availability(self):
        all_venues = self.base_availability(Venue, 'debate_activevenue', 'venue_id',
                                      'debate_venue')
        all_venues = [v for v in all_venues if v.tournament == self.tournament]
        return all_venues

    def unused_venues(self):
        # Had to replicate venue_availability via base_availability so extra()
        # could still function on the query set
        result = self.base_availability(Venue, 'debate_activevenue', 'venue_id',
                                      'debate_venue').extra(select =
                                      {'is_used': """EXISTS (SELECT 1
                                      FROM debate_debate da
                                      WHERE da.round_id=%d AND
                                      da.venue_id = debate_venue.id)""" % self.id},
        )
        return [v for v in result if v.is_active and not v.is_used and v.tournament == self.tournament]

    def adjudicator_availability(self):
        all_adjs = self.base_availability(Adjudicator, 'debate_activeadjudicator',
                                      'adjudicator_id',
                                      'debate_adjudicator', id_field='person_ptr_id')

        if not self.tournament.config.get('share_adjs'):
            all_adjs = [a for a in all_adjs if a.tournament == self.tournament]

        return all_adjs

    def unused_adjudicators(self):
        result = self.base_availability(Adjudicator, 'debate_activeadjudicator',
                                      'adjudicator_id',
                                      'debate_adjudicator',
                                      id_field='person_ptr_id').extra(
                                        select = {'is_used': """EXISTS (SELECT 1
                                                  FROM debate_debateadjudicator da
                                                  LEFT JOIN debate_debate d ON da.debate_id = d.id
                                                  WHERE d.round_id = %d AND
                                                  da.adjudicator_id = debate_adjudicator.person_ptr_id)""" % self.id },
        )
        if not self.tournament.config.get('draw_skip_adj_checkins'):
            return [a for a in result if a.is_active and not a.is_used]
        else:
            return [a for a in result if not a.is_used]

    def team_availability(self):
        all_teams = self.base_availability(Team, 'debate_activeteam', 'team_id',
                                      'debate_team')
        relevant_teams = [t for t in all_teams if t.tournament == self.tournament]
        return relevant_teams

    def unused_teams(self):
        all_teams = self.active_teams.all()
        all_teams = [t for t in all_teams if t.tournament == self.tournament]

        debating_teams = [t.team for t in DebateTeam.objects.filter(debate__round=self).select_related('team', 'debate')]
        unused_teams = [t for t in all_teams if t not in debating_teams]

        return unused_teams

    def set_available_base(self, ids, model, active_model, get_active,
                             id_column, active_id_column, remove=True):
        ids = set(ids)
        all_ids = set(a['id'] for a in model.objects.values('id'))
        exclude_ids = all_ids.difference(ids)
        existing_ids = set(a['id'] for a in get_active.values('id'))

        remove_ids = existing_ids.intersection(exclude_ids)
        add_ids = ids.difference(existing_ids)

        if remove:
            active_model.objects.filter(**{
                '%s__in' % active_id_column: remove_ids,
                'round': self,
            }).delete()

        for id in add_ids:
            m = active_model(round=self)
            setattr(m, id_column, id)
            m.save()

    def set_available_people(self, ids):
        return self.set_available_base(ids, Person, Checkin,
                                      self.checkins, 'person_id',
                                      'person__id', remove=False)

    def set_available_venues(self, ids):
        return self.set_available_base(ids, Venue, ActiveVenue,
                                       self.active_venues, 'venue_id',
                                       'venue__id')

    def set_available_adjudicators(self, ids):
        return self.set_available_base(ids, Adjudicator, ActiveAdjudicator,
                                       self.active_adjudicators,
                                       'adjudicator_id', 'adjudicator__id')

    def set_available_teams(self, ids):
        return self.set_available_base(ids, Team, ActiveTeam,
                                       self.active_teams, 'team_id',
                                      'team__id')

    def activate_adjudicator(self, adj, state=True):
        if state:
            ActiveAdjudicator.objects.get_or_create(round=self, adjudicator=adj)
        else:
            ActiveAdjudicator.objects.filter(round=self,
                                             adjudicator=adj).delete()

    def activate_venue(self, venue, state=True):
        if state:
            ActiveVenue.objects.get_or_create(round=self, venue=venue)
        else:
            ActiveVenue.objects.filter(round=self, venue=venue).delete()

    def activate_team(self, team, state=True):
        if state:
            ActiveTeam.objects.get_or_create(round=self, team=team)
        else:
            ActiveTeam.objects.filter(round=self, team=team).delete()

    def activate_all(self):
        self.set_available_venues([v.id for v in Venue.objects.all()])
        self.set_available_adjudicators([a.id for a in
                                         Adjudicator.objects.all()])
        self.set_available_teams([t.id for t in Team.objects.all()])

    @property
    def prev(self):
        try:
            return Round.objects.get(seq=self.seq-1, tournament=self.tournament)
        except Round.DoesNotExist:
            return None

    @property
    def motions_good_for_public(self):
        return self.motions_released or not self.motion_set.exists()

def update_round_cache(sender, instance, created, **kwargs):
    cached_key = "%s_%s_%s" % (instance.tournament.slug, instance.seq, 'object')
    cache.delete(cached_key)
    logger.info("Updated cache %s for %s" % (cached_key, instance))

# Update the cached round object when model is changed)
signals.post_save.connect(update_round_cache, sender=Round)


class ActiveVenue(models.Model):
    venue = models.ForeignKey(Venue)
    round = models.ForeignKey(Round, db_index=True)

    class Meta:
        unique_together = [('venue', 'round')]


class ActiveTeam(models.Model):
    team = models.ForeignKey(Team)
    round = models.ForeignKey(Round, db_index=True)

    class Meta:
        unique_together = [('team', 'round')]


class ActiveAdjudicator(models.Model):
    adjudicator = models.ForeignKey(Adjudicator)
    round = models.ForeignKey(Round, db_index=True)

    class Meta:
        unique_together = [('adjudicator', 'round')]


class DebateManager(models.Manager):
    use_for_related_fields = True

    def get_queryset(self):
        return super(DebateManager, self).get_queryset().select_related(
            'round')

class Debate(models.Model):
    STATUS_NONE      = 'N'
    STATUS_POSTPONED = 'P'
    STATUS_DRAFT     = 'D'
    STATUS_CONFIRMED = 'C'
    STATUS_CHOICES = (
        (STATUS_NONE,      'None'),
        (STATUS_POSTPONED, 'Postponed'),
        (STATUS_DRAFT,     'Draft'),
        (STATUS_CONFIRMED, 'Confirmed'),
    )

    objects = DebateManager()

    round = models.ForeignKey(Round, db_index=True)
    venue = models.ForeignKey(Venue, blank=True, null=True)
    division = models.ForeignKey('Division', blank=True, null=True)

    bracket = models.FloatField(default=0)
    room_rank = models.IntegerField(default=0)

    # comma-separated list of strings
    flags = models.CharField(max_length=100, blank=True, null=True)

    importance = models.IntegerField(default=2)
    result_status = models.CharField(max_length=1, choices=STATUS_CHOICES,
            default=STATUS_NONE)
    ballot_in = models.BooleanField(default=False)

    def __contains__(self, team):
        return team in (self.aff_team, self.neg_team)

    def __unicode__(self):
        try:
            return u"%s - [%s] %s vs %s" % (
                self.round.tournament,
                self.round.abbreviation,
                self.aff_team.short_name,
                self.neg_team.short_name
            )
        except DebateTeam.DoesNotExist:
            return u"%s - [%s] %s" % (
                self.round.tournament,
                self.round.abbreviation,
                ", ".join(map(lambda x: x.short_name, self.teams))
            )

    @property
    def teams(self):
        return Team.objects.select_related('debate_team').filter(debateteam__debate=self)

    @cached_property
    def aff_team(self):
        aff_dt = self.aff_dt
        return aff_dt.team

    @cached_property
    def neg_team(self):
        neg_dt = self.neg_dt
        return neg_dt.team

    def get_team(self, side):
        return getattr(self, '%s_team' % side)

    def get_dt(self, side):
        """dt = DebateTeam"""
        return getattr(self, '%s_dt' % side)

    @cached_property
    def aff_dt(self):
        aff_dt = DebateTeam.objects.select_related('team', 'team__institution').get(debate=self, position=DebateTeam.POSITION_AFFIRMATIVE)
        return aff_dt

    @cached_property
    def neg_dt(self):
        neg_dt = DebateTeam.objects.select_related('team', 'team__institution').get(debate=self, position=DebateTeam.POSITION_NEGATIVE)
        return neg_dt

    def get_side(self, team):
        if self.aff_team == team:
            return 'aff'
        if self.neg_team == team:
            return 'neg'
        return None

    @cached_property
    def draw_conflicts(self):
        d = []
        history = self.aff_team.seen(self.neg_team, before_round=self.round.seq)
        if history:
            d.append("History conflict (%d)" % history)
        if self.aff_team.institution == self.neg_team.institution:
            d.append("Institution conflict")

        return d

    @cached_property
    def confirmed_ballot(self):
        """Returns the confirmed BallotSubmission for this debate, or None if
        there is no such ballot submission."""
        try:
            return self.ballotsubmission_set.get(confirmed=True)
        except ObjectDoesNotExist: # BallotSubmission isn't defined yet, so can't use BallotSubmission.DoesNotExist
            return None

    @property
    def ballotsubmission_set_by_version(self):
        return self.ballotsubmission_set.order_by('version')

    @property
    def ballotsubmission_set_by_version_except_discarded(self):
        return self.ballotsubmission_set.filter(discarded=False).order_by('version')

    @property
    def identical_ballotsubs_dict(self):
        """Returns a dict. Keys are BallotSubmissions, values are lists of
        version numbers of BallotSubmissions that are identical to the key's
        BallotSubmission. Excludes discarded ballots (always)."""
        ballotsubs = self.ballotsubmission_set_by_version_except_discarded
        result = {b: list() for b in ballotsubs}
        for ballotsub1 in ballotsubs:
            # Save a bit of time by avoiding comparisons already done.
            # This relies on ballots being ordered by version.
            for ballotsub2 in ballotsubs.filter(version__gt=ballotsub1.version):
                if ballotsub1.is_identical(ballotsub2):
                    result[ballotsub1].append(ballotsub2.version)
                    result[ballotsub2].append(ballotsub1.version)
        for l in result.itervalues():
            l.sort()
        return result

    @property
    def flags_all(self):
        if not self.flags:
            return []
        else:
            return [DRAW_FLAG_DESCRIPTIONS[f] for f in self.flags.split(",")]

    @property
    def all_conflicts(self):
        return self.draw_conflicts + self.adjudicator_conflicts

    @cached_property
    def adjudicator_conflicts(self):
        class Conflict(object):
            def __init__(self, adj, team):
                self.adj = adj
                self.team = team
            def __unicode__(self):
                return u'Adj %s + %s' % (self.adj, self.team)

        a = []
        for t, adj in self.adjudicators:
            for team in (self.aff_team, self.neg_team):
                if adj.conflict_with(team):
                    a.append(Conflict(adj, team))

        return a

    @cached_property
    def adjudicators(self):
        """Returns an AdjudicatorAllocation containing the adjudicators for this
        debate."""
        adjs = DebateAdjudicator.objects.filter(debate=self).select_related('adjudicator')
        alloc = AdjudicatorAllocation(self)
        for a in adjs:
            if a.type == a.TYPE_CHAIR:
                alloc.chair = a.adjudicator
            if a.type == a.TYPE_PANEL:
                alloc.panel.append(a.adjudicator)
            if a.type == a.TYPE_TRAINEE:
                alloc.trainees.append(a.adjudicator)
        return alloc

    @property
    def chair(self):
        da_adj = list(DebateAdjudicator.objects.filter(debate=self, type="C"))
        a_adj = da_adj[0].adjudicator
        return a_adj

    @property
    def matchup(self):
        return u'%s vs %s' % (self.aff_team.short_name, self.neg_team.short_name)

    @property
    def division_motion(self):
        return Motion.objects.filter(round=self.round, divisions=self.division)


class SRManager(models.Manager):
    use_for_related_fields = True
    def get_queryset(self):
        return super(SRManager, self).get_queryset().select_related('debate')


class DebateTeam(models.Model):
    POSITION_AFFIRMATIVE = 'A'
    POSITION_NEGATIVE = 'N'
    POSITION_UNALLOCATED = 'u'
    POSITION_CHOICES = (
        (POSITION_AFFIRMATIVE, 'Affirmative'),
        (POSITION_NEGATIVE, 'Negative'),
        (POSITION_UNALLOCATED, 'Unallocated'),
    )

    objects = SRManager()

    debate = models.ForeignKey(Debate, db_index=True)
    team = models.ForeignKey(Team)
    position = models.CharField(max_length=1, choices=POSITION_CHOICES)

    def __unicode__(self):
        return u'%s (%s)' % (self.team, self.debate)

    @cached_property # TODO: this slows down the standings pages reasonably heavily
    def opposition(self):
        try:
            return DebateTeam.objects.exclude(position=self.position).get(debate=self.debate)
        except (DebateTeam.DoesNotExist, DebateTeam.MultipleObjectsReturned):
            print "error: ", self.debate, self.position
            return None


class DebateAdjudicator(models.Model):
    TYPE_CHAIR = 'C'
    TYPE_PANEL = 'P'
    TYPE_TRAINEE = 'T'

    TYPE_CHOICES = (
        (TYPE_CHAIR,   'chair'),
        (TYPE_PANEL,   'panellist'),
        (TYPE_TRAINEE, 'trainee'),
    )

    objects = SRManager()

    debate = models.ForeignKey(Debate, db_index=True)
    adjudicator = models.ForeignKey(Adjudicator, db_index=True)
    type = models.CharField(max_length=2, choices=TYPE_CHOICES)

    def __unicode__(self):
        return u'%s %s' % (self.adjudicator, self.debate)


class TeamPositionAllocation(models.Model):
    """Model to store team position allocations for tournaments like Joynt
    Scroll (New Zealand). Each team-round combination should have one of these.
    In tournaments without team position allocations, just don't use this
    model."""

    POSITION_AFFIRMATIVE = DebateTeam.POSITION_AFFIRMATIVE
    POSITION_NEGATIVE = DebateTeam.POSITION_NEGATIVE
    POSITION_UNALLOCATED = DebateTeam.POSITION_UNALLOCATED
    POSITION_CHOICES = DebateTeam.POSITION_CHOICES

    round = models.ForeignKey(Round)
    team = models.ForeignKey(Team)
    position = models.CharField(max_length=1, choices=POSITION_CHOICES)

    class Meta:
        unique_together = [('round', 'team')]


class Submission(models.Model):
    """Abstract base class to provide functionality common to different
    types of submissions.

    The unique_together class attribute of the Meta class MUST be set in
    all subclasses."""

    SUBMITTER_TABROOM = 0
    SUBMITTER_PUBLIC  = 1
    SUBMITTER_TYPE_CHOICES = (
        (SUBMITTER_TABROOM, 'Tab room'),
        (SUBMITTER_PUBLIC,  'Public'),
    )

    timestamp = models.DateTimeField(auto_now_add=True)
    version = models.PositiveIntegerField()
    submitter_type = models.PositiveSmallIntegerField(choices=SUBMITTER_TYPE_CHOICES)

    submitter = models.ForeignKey(settings.AUTH_USER_MODEL, blank=True, null=True, related_name="%(app_label)s_%(class)s_submitted") # only relevant if submitter was in tab room
    confirmer = models.ForeignKey(settings.AUTH_USER_MODEL, blank=True, null=True, related_name="%(app_label)s_%(class)s_confirmed")
    confirm_timestamp = models.DateTimeField(blank=True, null=True)
    ip_address = models.GenericIPAddressField(blank=True, null=True)

    version_semaphore = BoundedSemaphore()

    confirmed = models.BooleanField(default=False, db_index=True)

    class Meta:
        abstract = True

    @property
    def _unique_filter_args(self):
        return dict((arg, getattr(self, arg)) for arg in self._meta.unique_together[0] if arg != 'version')

    def save(self, *args, **kwargs):
        # Check for uniqueness.
        if self.confirmed:
            try:
                current = self.__class__.objects.get(confirmed=True, **self._unique_filter_args)
            except self.DoesNotExist:
                pass
            else:
                if current != self:
                    warn("%s confirmed while %s was already confirmed, setting latter to unconfirmed" % (self, current))
                    current.confirmed = False
                    current.save()

        # Assign the version field to one more than the current maximum version.
        # Use a semaphore to protect against the possibility that two submissions do this
        # at the same time and get the same version number.
        self.version_semaphore.acquire()
        if self.pk is None:
            existing = self.__class__.objects.filter(**self._unique_filter_args)
            if existing.exists():
                self.version = existing.aggregate(models.Max('version'))['version__max'] + 1
            else:
                self.version = 1
        super(Submission, self).save(*args, **kwargs)
        self.version_semaphore.release()

    def clean(self):
        if self.submitter_type == self.SUBMITTER_TABROOM and self.submitter is None:
            raise ValidationError("A tab room ballot must have a user associated.")


class AdjudicatorFeedbackAnswer(models.Model):
    question = models.ForeignKey('AdjudicatorFeedbackQuestion')
    feedback = models.ForeignKey('AdjudicatorFeedback')

    class Meta:
        abstract = True
        unique_together = [('question', 'feedback')]

class AdjudicatorFeedbackBooleanAnswer(AdjudicatorFeedbackAnswer):
    # Note: by convention, if no answer is chosen for a boolean answer, an
    # instance of this object should not be created. This way, there is no need
    # for a NullBooleanField.
    answer = models.BooleanField()

class AdjudicatorFeedbackIntegerAnswer(AdjudicatorFeedbackAnswer):
    answer = models.IntegerField()

class AdjudicatorFeedbackFloatAnswer(AdjudicatorFeedbackAnswer):
    answer = models.FloatField()

class AdjudicatorFeedbackStringAnswer(AdjudicatorFeedbackAnswer):
    answer = models.CharField(max_length=500)


class AdjudicatorFeedbackQuestion(models.Model):
    # When adding or changing an answer type, here are the other places you need
    # to edit:
    #   - forms.py : BaseFeedbackForm._make_question_field()
    #   - importer/anorak.py : AnorakTournamentDataImporter.FEEDBACK_ANSWER_TYPES

    ANSWER_TYPE_BOOLEAN_CHECKBOX = 'bc'
    ANSWER_TYPE_BOOLEAN_SELECT   = 'bs'
    ANSWER_TYPE_INTEGER_TEXTBOX  = 'i'
    ANSWER_TYPE_INTEGER_SCALE    = 'is'
    ANSWER_TYPE_FLOAT            = 'f'
    ANSWER_TYPE_TEXT             = 't'
    ANSWER_TYPE_LONGTEXT         = 'tl'
    ANSWER_TYPE_SINGLE_SELECT    = 'ss'
    ANSWER_TYPE_MULTIPLE_SELECT  = 'ms'
    ANSWER_TYPE_CHOICES = (
        (ANSWER_TYPE_BOOLEAN_CHECKBOX , 'checkbox'),
        (ANSWER_TYPE_BOOLEAN_SELECT   , 'yes/no (dropdown)'),
        (ANSWER_TYPE_INTEGER_TEXTBOX  , 'integer (textbox)'),
        (ANSWER_TYPE_INTEGER_SCALE    , 'integer scale'),
        (ANSWER_TYPE_FLOAT            , 'float'),
        (ANSWER_TYPE_TEXT             , 'text'),
        (ANSWER_TYPE_LONGTEXT         , 'long text'),
        (ANSWER_TYPE_SINGLE_SELECT    , 'select one'),
        (ANSWER_TYPE_MULTIPLE_SELECT  , 'select multiple'),
    )
    ANSWER_TYPE_CLASSES = {
        ANSWER_TYPE_BOOLEAN_CHECKBOX : AdjudicatorFeedbackBooleanAnswer,
        ANSWER_TYPE_BOOLEAN_SELECT   : AdjudicatorFeedbackBooleanAnswer,
        ANSWER_TYPE_INTEGER_TEXTBOX  : AdjudicatorFeedbackIntegerAnswer,
        ANSWER_TYPE_INTEGER_SCALE    : AdjudicatorFeedbackIntegerAnswer,
        ANSWER_TYPE_FLOAT            : AdjudicatorFeedbackFloatAnswer,
        ANSWER_TYPE_TEXT             : AdjudicatorFeedbackStringAnswer,
        ANSWER_TYPE_LONGTEXT         : AdjudicatorFeedbackStringAnswer,
        ANSWER_TYPE_SINGLE_SELECT    : AdjudicatorFeedbackStringAnswer,
        ANSWER_TYPE_MULTIPLE_SELECT  : AdjudicatorFeedbackStringAnswer,
    }
    ANSWER_TYPE_CLASSES_REVERSE = {
        AdjudicatorFeedbackStringAnswer : [ANSWER_TYPE_TEXT, ANSWER_TYPE_LONGTEXT, ANSWER_TYPE_SINGLE_SELECT, ANSWER_TYPE_MULTIPLE_SELECT],
        AdjudicatorFeedbackIntegerAnswer: [ANSWER_TYPE_INTEGER_SCALE, ANSWER_TYPE_INTEGER_TEXTBOX],
        AdjudicatorFeedbackFloatAnswer  : [ANSWER_TYPE_FLOAT],
        AdjudicatorFeedbackBooleanAnswer: [ANSWER_TYPE_BOOLEAN_SELECT, ANSWER_TYPE_BOOLEAN_CHECKBOX],
    }
    CHOICE_SEPARATOR = "//"

    tournament = models.ForeignKey(Tournament)
    seq = models.IntegerField(help_text="The order in which questions are displayed")
    text = models.CharField(max_length=255, help_text="The question displayed to participants, e.g., \"Did you agree with the decision?\"")
    name = models.CharField(max_length=30, help_text="A short name for the question, e.g., \"Agree with decision\"")
    reference = models.SlugField(help_text="Code-compatible reference, e.g., \"agree_with_decision\"")

    chair_on_panellist = models.BooleanField()
    panellist_on_chair = models.BooleanField() # for future use
    panellist_on_panellist = models.BooleanField() # for future use
    team_on_orallist = models.BooleanField()

    answer_type = models.CharField(max_length=2, choices=ANSWER_TYPE_CHOICES)
    required = models.BooleanField(default=True, help_text="Whether participants are required to fill out this field")
    min_value = models.FloatField(blank=True, null=True, help_text="Minimum allowed value for numeric fields (ignored for text or boolean fields)")
    max_value = models.FloatField(blank=True, null=True, help_text="Maximum allowed value for numeric fields (ignored for text or boolean fields)")
    choices = models.CharField(max_length=500, blank=True, null=True, help_text="Permissible choices for select one/multiple fields, separated by %r (ignored for other fields)" % CHOICE_SEPARATOR)


    class Meta:
        unique_together = [('tournament', 'reference'), ('tournament', 'seq')]

    def __unicode__(self):
        return self.reference

    @property
    def answer_set(self):
        return self.answer_type_class.objects.filter(question=self)

    @property
    def answer_type_class(self):
        return self.ANSWER_TYPE_CLASSES[self.answer_type]

    @property
    def choices_for_field(self):
        return tuple((x, x) for x in self.choices.split(self.CHOICE_SEPARATOR))

class AdjudicatorFeedback(Submission):
    adjudicator = models.ForeignKey(Adjudicator, db_index=True)
    score = models.FloatField()

    source_adjudicator = models.ForeignKey(DebateAdjudicator, blank=True, null=True)
    source_team = models.ForeignKey(DebateTeam, blank=True, null=True)

    class Meta:
        unique_together = [('adjudicator', 'source_adjudicator', 'source_team', 'version')]

    @property
    def source(self):
        if self.source_adjudicator:
            return self.source_adjudicator.adjudicator.name
        if self.source_team:
            return self.source_team.team.short_name

    @property
    def debate(self):
        if self.source_adjudicator:
            return self.source_adjudicator.debate
        if self.source_team:
            return self.source_team.debate

    @property
    def round(self):
        return self.debate.round

    @property
    def feedback_weight(self):
        if self.round:
            return self.round.feedback_weight
        return 1

    def save(self, *args, **kwargs):
        if not (self.source_adjudicator or self.source_team):
            raise ValidationError("Either the source adjudicator or source team wasn't specified.")
        super(AdjudicatorFeedback, self).save(*args, **kwargs)


class AdjudicatorAllocation(object):
    """Not a model, just a container object for the adjudicators on a panel."""
    def __init__(self, debate, chair=None, panel=None):
        self.debate = debate
        self.chair = chair
        self.panel = panel or []
        self.trainees = []

    @property
    def list(self):
        """Panel only, excludes trainees."""
        a = [self.chair]
        a.extend(self.panel)
        return a

    def __unicode__(self):
        return ", ".join(map(lambda x: (x is not None) and x.name or "<None>", self.list))

    def __iter__(self):
        """Iterates through all, including trainees."""
        if self.chair is not None:
            yield DebateAdjudicator.TYPE_CHAIR, self.chair
        for a in self.panel:
            yield DebateAdjudicator.TYPE_PANEL, a
        for a in self.trainees:
            yield DebateAdjudicator.TYPE_TRAINEE, a

    def delete(self):
        """Delete existing, current allocation"""
        self.debate.debateadjudicator_set.all().delete()
        self.chair = None
        self.panel = []
        self.trainees = []

    @property
    def has_chair(self):
        return self.chair is not None

    @property
    def is_panel(self):
        return len(self.panel) > 0

    @property
    def valid(self):
        return self.has_chair and len(self.panel) % 2 == 0

    def save(self):
        self.debate.debateadjudicator_set.all().delete()
        for t, adj in self:
            if isinstance(adj, Adjudicator):
                adj = adj.id
            if adj:
                DebateAdjudicator(debate=self.debate, adjudicator_id=adj, type=t).save()


class BallotSubmission(Submission):
    """Represents a single submission of ballots for a debate.
    (Not a single motion, but a single submission of all ballots for a debate.)"""

    debate = models.ForeignKey(Debate, db_index=True)
    motion = models.ForeignKey('Motion', blank=True, null=True, on_delete=models.SET_NULL)

    copied_from = models.ForeignKey('BallotSubmission', blank=True, null=True)
    discarded = models.BooleanField(default=False)

    forfeit = models.ForeignKey(DebateTeam, blank=True, null=True)

    class Meta:
        unique_together = [('debate', 'version')]

    def __unicode__(self):
        return 'Ballot for ' + unicode(self.debate) + ' submitted at ' + \
                ('<unknown>' if self.timestamp is None else unicode(self.timestamp.isoformat()))


    @cached_property
    def ballot_set(self):
        if not hasattr(self, "_ballot_set"):
            self._ballot_set = BallotSet(self)
        return self._ballot_set

    def clean(self):
        # The motion must be from the relevant round
        super(BallotSubmission, self).clean()
        if self.motion.round != self.debate.round:
                raise ValidationError("Debate is in round %d but motion (%s) is from round %d" % (self.debate.round, self.motion.reference, self.motion.round))
        if self.confirmed and self.discarded:
            raise ValidationError("A ballot can't be both confirmed and discarded!")

    def is_identical(self, other):
        """Returns True if all data fields are the same. Returns False in any
        other case. Does not raise exceptions if things look weird. Possibly
        over-conservative: it checks fields that are theoretically redundant."""
        if self.debate != other.debate:
            return False
        if self.motion != other.motion:
            return False
        def check(this, other_set, fields):
            """Returns True if it could find an object with the same data.
            Using filter() doesn't seem to work on non-integer float fields,
            so we compare score by retrieving it."""
            try:
                other_obj = other_set.get(**dict((f, getattr(this, f)) for f in fields))
            except (MultipleObjectsReturned, ObjectDoesNotExist):
                return False
            return this.score == other_obj.score
        # Check all of the SpeakerScoreByAdjs.
        # For each one, we must be able to find one by the same adjudicator, team and
        # position, and they must have the same score.
        for this in self.speakerscorebyadj_set.all():
            if not check(this, other.speakerscorebyadj_set, ["debate_adjudicator", "debate_team", "position"]):
                return False
        # Check all of the SpeakerScores.
        # In theory, we should only need to check speaker positions, since that is
        # the only information not inferrable from SpeakerScoreByAdj. But check
        # everything, to be safe.
        for this in self.speakerscore_set.all():
            if not check(this, other.speakerscore_set, ["debate_team", "speaker", "position"]):
                return False
        # Check TeamScores, to be safe
        for this in self.teamscore_set.all():
            if not check(this, other.teamscore_set, ["debate_team", "points"]):
                return False
        return True

    # For further discussion
    #submitter_name = models.CharField(max_length=40, null=True)                # only relevant for public submissions
    #submitter_email = models.EmailField(max_length=254, blank=True, null=True) # only relevant for public submissions
    #submitter_phone = models.CharField(max_length=40, blank=True, null=True)   # only relevant for public submissions


class SpeakerScoreByAdj(models.Model):
    """
    Holds score given by a particular adjudicator in a debate
    """
    ballot_submission = models.ForeignKey(BallotSubmission)
    debate_adjudicator = models.ForeignKey(DebateAdjudicator)
    debate_team = models.ForeignKey(DebateTeam)
    score = ScoreField()
    position = models.IntegerField()

    class Meta:
        unique_together = [('debate_adjudicator', 'debate_team', 'position', 'ballot_submission')]
        index_together = ['ballot_submission','debate_adjudicator']

    @property
    def debate(self):
        return self.debate_team.debate


class TeamScore(models.Model):
    """
    Holds a teams total score and points in a debate
    """
    ballot_submission = models.ForeignKey(BallotSubmission)
    debate_team = models.ForeignKey(DebateTeam, db_index=True)
    points = models.PositiveSmallIntegerField()
    margin = ScoreField()
    win = models.NullBooleanField()
    score = ScoreField()
    affects_averages = models.BooleanField(default=True, blank=False, null=False,
        help_text="Whether to count this when determining average speaker points and/or margins")

    @property
    def get_margin(self):
        if self.affects_averages == True:
            return self.margin
        else:
            return None

    @property
    def get_score(self):
        if self.affects_averages == True:
            return self.score
        else:
            return None

    class Meta:
        unique_together = [('debate_team', 'ballot_submission')]


class SpeakerScoreManager(models.Manager):
    use_for_related_fields = True

    def get_queryset(self):
        return super(SpeakerScoreManager,
                     self).get_queryset().select_related('speaker')


class SpeakerScore(models.Model):
    """Represents a speaker's (overall) score in a debate.

    The 'speaker' field is canonical. The 'score' field, however, is a
    performance enhancement; raw scores are stored in SpeakerScoreByAdj. The
    BallotSet class in result.py calculates this when it saves a ballot set.
    """
    ballot_submission = models.ForeignKey(BallotSubmission)
    debate_team = models.ForeignKey(DebateTeam)
    speaker = models.ForeignKey(Speaker, db_index=True)
    score = ScoreField()
    position = models.IntegerField()

    objects = SpeakerScoreManager()

    class Meta:
        unique_together = [('debate_team', 'speaker', 'position', 'ballot_submission')]


class MotionManager(models.Manager):

    def statistics(self, round=None):
        #from scipy.stats import chisquare

        if round is None:
            motions = self.select_related('round').filter(round__tournament=round.tournament)
        else:
            motions = self.select_related('round').filter(round__seq__lte=round.seq, round__tournament=round.tournament)

        ballotsubs = BallotSubmission.objects.select_related('motion', 'debate').filter(confirmed=True)
        team_scores = TeamScore.objects.select_related('debate_team', 'ballot_submission')

        for motion in motions:
            motion_ballotsubs = [b for b in ballotsubs if b.motion == motion]

            motion.aff_wins, motion.aff_wins_percent = 0, 0
            motion.neg_wins, motion.neg_wins_percent = 0, 0
            motion.chosen_in = len(motion_ballotsubs)

            if motion.chosen_in > 0:
                for ballot in motion_ballotsubs:
                    # Find the team score the matches, return none otherwise
                    teamscore = next((x for x in team_scores if x.ballot_submission == ballot), None)
                    debate_team = teamscore.debate_team
                    if debate_team.position == DebateTeam.POSITION_AFFIRMATIVE:
                        if teamscore.win:
                            motion.aff_wins += 1
                        else:
                            motion.neg_wins += 1
                    elif debate_team.position == DebateTeam.POSITION_NEGATIVE:
                        if teamscore.win:
                            motion.neg_wins += 1
                        else:
                            motion.aff_wins += 1

                # motion.c1, motion.p_value = chisquare([motion.aff_wins, motion.neg_wins], f_exp=[motion.chosen_in / 2, motion.chosen_in / 2])
                # # Culling out the NaN errors
                # try:
                #     test = int(motion.c1)
                # except ValueError:
                #     motion.c1, motion.p_value = None, None
                # TODO: temporarily disabled
                motion.c1, motion.p_value = None, None


            if round.tournament.config.get('motion_vetoes_enabled') is True:
                all_vetoes = DebateTeamMotionPreference.objects.filter(motion=motion, preference=3)
                motion.aff_vetoes = 0
                motion.neg_vetoes = 0
                if all_vetoes:
                    for veto in all_vetoes:
                        if veto.debate_team.position == DebateTeam.POSITION_AFFIRMATIVE:
                            motion.aff_vetoes += 1
                        elif veto.debate_team.position == DebateTeam.POSITION_NEGATIVE:
                            motion.neg_vetoes += 1

        return motions


class Motion(models.Model):
    """Represents a single motion (not a set of motions)."""

    seq = models.IntegerField(help_text="The order in which motions are displayed")
    text = models.CharField(max_length=500, help_text="The motion itself, e.g., \"This House would straighten all bananas\"")
    reference = models.CharField(max_length=100, help_text="Shortcode for the motion, e.g., \"Bananas\"")
    flagged = models.BooleanField(default=False, help_text="For WADL: Allows for particular motions to be flagged as contentious")
    round = models.ForeignKey(Round, db_index=True)
    objects = MotionManager()
    divisions = models.ManyToManyField('Division', blank=True)

    def __unicode__(self):
        return self.text


class DebateTeamMotionPreference(models.Model):
    """Represents a motion preference submitted by a debate team."""
    debate_team = models.ForeignKey(DebateTeam, db_index=True)
    motion = models.ForeignKey(Motion, db_index=True)
    preference = models.IntegerField(db_index=True)
    ballot_submission = models.ForeignKey(BallotSubmission)

    class Meta:
        unique_together = [('debate_team', 'preference', 'ballot_submission')]


class ActionLogManager(models.Manager):
    def log(self, *args, **kwargs):
        obj = self.model(*args, **kwargs)
        obj.full_clean()
        obj.save()


class ActionLog(models.Model):
    # These aren't generated automatically - all generations of these should
    # be done in views (not models).

    ACTION_TYPE_BALLOT_CHECKIN          = 10
    ACTION_TYPE_BALLOT_CREATE           = 11
    ACTION_TYPE_BALLOT_CONFIRM          = 12
    ACTION_TYPE_BALLOT_DISCARD          = 13
    ACTION_TYPE_BALLOT_SUBMIT           = 14
    ACTION_TYPE_BALLOT_EDIT             = 15
    ACTION_TYPE_FEEDBACK_SUBMIT         = 20
    ACTION_TYPE_FEEDBACK_SAVE           = 21
    ACTION_TYPE_TEST_SCORE_EDIT         = 22
    ACTION_TYPE_DRAW_CREATE             = 30
    ACTION_TYPE_DRAW_CONFIRM            = 31
    ACTION_TYPE_ADJUDICATORS_SAVE       = 32
    ACTION_TYPE_VENUES_SAVE             = 33
    ACTION_TYPE_DRAW_RELEASE            = 34
    ACTION_TYPE_DRAW_UNRELEASE          = 35
    ACTION_TYPE_DIVISIONS_SAVE          = 36
    ACTION_TYPE_MOTION_EDIT             = 40
    ACTION_TYPE_MOTIONS_RELEASE         = 41
    ACTION_TYPE_MOTIONS_UNRELEASE       = 42
    ACTION_TYPE_DEBATE_IMPORTANCE_EDIT  = 50
    ACTION_TYPE_ROUND_START_TIME_SET    = 60
    ACTION_TYPE_BREAK_ELIGIBILITY_EDIT  = 70
    ACTION_TYPE_AVAIL_TEAMS_SAVE        = 80
    ACTION_TYPE_AVAIL_ADJUDICATORS_SAVE = 81
    ACTION_TYPE_AVAIL_VENUES_SAVE       = 82
    ACTION_TYPE_CONFIG_EDIT             = 90

    ACTION_TYPE_CHOICES = (
        (ACTION_TYPE_BALLOT_DISCARD         , 'Discarded ballot set'),
        (ACTION_TYPE_BALLOT_CHECKIN         , 'Checked in ballot set'),
        (ACTION_TYPE_BALLOT_CREATE          , 'Created ballot set'), # For tab assistants, not debaters
        (ACTION_TYPE_BALLOT_EDIT            , 'Edited ballot set'),
        (ACTION_TYPE_BALLOT_CONFIRM         , 'Confirmed ballot set'),
        (ACTION_TYPE_BALLOT_SUBMIT          , 'Submitted ballot set from the public form'), # For debaters, not tab assistants
        (ACTION_TYPE_FEEDBACK_SUBMIT        , 'Submitted feedback from the public form'), # For debaters, not tab assistants
        (ACTION_TYPE_FEEDBACK_SAVE          , 'Saved feedback'), # For tab assistants, not debaters
        (ACTION_TYPE_TEST_SCORE_EDIT        , 'Edited adjudicator test score'),
        (ACTION_TYPE_ADJUDICATORS_SAVE      , 'Saved adjudicator allocation'),
        (ACTION_TYPE_VENUES_SAVE            , 'Saved venues'),
        (ACTION_TYPE_DRAW_CREATE            , 'Created draw'),
        (ACTION_TYPE_DRAW_CONFIRM           , 'Confirmed draw'),
        (ACTION_TYPE_DRAW_RELEASE           , 'Released draw'),
        (ACTION_TYPE_DRAW_UNRELEASE         , 'Unreleased draw'),
        (ACTION_TYPE_DRAW_UNRELEASE         , 'Saved divisions'),
        (ACTION_TYPE_MOTION_EDIT            , 'Added/edited motion'),
        (ACTION_TYPE_MOTIONS_RELEASE        , 'Released motions'),
        (ACTION_TYPE_MOTIONS_UNRELEASE      , 'Unreleased motions'),
        (ACTION_TYPE_DEBATE_IMPORTANCE_EDIT , 'Edited debate importance'),
        (ACTION_TYPE_BREAK_ELIGIBILITY_EDIT , 'Edited break eligibility'),
        (ACTION_TYPE_ROUND_START_TIME_SET   , 'Set start time'),
        (ACTION_TYPE_AVAIL_TEAMS_SAVE       , 'Edited teams availability'),
        (ACTION_TYPE_AVAIL_ADJUDICATORS_SAVE, 'Edited adjudicators availability'),
        (ACTION_TYPE_AVAIL_VENUES_SAVE      , 'Edited venue availability'),
        (ACTION_TYPE_CONFIG_EDIT            , 'Edited tournament configuration'),
    )

    REQUIRED_FIELDS_BY_ACTION_TYPE = {
        ACTION_TYPE_BALLOT_DISCARD         : ('ballot_submission',),
        ACTION_TYPE_BALLOT_CHECKIN         : ('debate',), # not ballot_submission
        ACTION_TYPE_BALLOT_CREATE          : ('ballot_submission',),
        ACTION_TYPE_BALLOT_EDIT            : ('ballot_submission',),
        ACTION_TYPE_BALLOT_CONFIRM         : ('ballot_submission',),
        ACTION_TYPE_BALLOT_SUBMIT          : ('ballot_submission',),
        ACTION_TYPE_FEEDBACK_SUBMIT        : ('adjudicator_feedback',),
        ACTION_TYPE_FEEDBACK_SAVE          : ('adjudicator_feedback',),
        ACTION_TYPE_TEST_SCORE_EDIT        : ('adjudicator_test_score_history',),
        ACTION_TYPE_ADJUDICATORS_SAVE      : ('round',),
        ACTION_TYPE_VENUES_SAVE            : ('round',),
        ACTION_TYPE_DRAW_CREATE            : ('round',),
        ACTION_TYPE_DRAW_CONFIRM           : ('round',),
        ACTION_TYPE_DRAW_RELEASE           : ('round',),
        ACTION_TYPE_DRAW_UNRELEASE         : ('round',),
        ACTION_TYPE_DEBATE_IMPORTANCE_EDIT : ('debate',),
        ACTION_TYPE_BREAK_ELIGIBILITY_EDIT : (),
        ACTION_TYPE_ROUND_START_TIME_SET   : ('round',),
        ACTION_TYPE_MOTION_EDIT            : ('motion',),
        ACTION_TYPE_MOTIONS_RELEASE        : ('round',),
        ACTION_TYPE_MOTIONS_UNRELEASE      : ('round',),
        ACTION_TYPE_CONFIG_EDIT            : (),
        ACTION_TYPE_AVAIL_TEAMS_SAVE       : ('round',),
        ACTION_TYPE_AVAIL_ADJUDICATORS_SAVE: ('round',),
        ACTION_TYPE_AVAIL_VENUES_SAVE      : ('round',),
    }

    ALL_OPTIONAL_FIELDS = ('debate', 'ballot_submission', 'adjudicator_feedback', 'round', 'motion')

    type = models.PositiveSmallIntegerField(choices=ACTION_TYPE_CHOICES)
    timestamp = models.DateTimeField(auto_now_add=True, db_index=True)
    user = models.ForeignKey(settings.AUTH_USER_MODEL, blank=True, null=True)
    ip_address = models.GenericIPAddressField(blank=True, null=True)
    tournament = models.ForeignKey(Tournament, blank=True, null=True)

    debate = models.ForeignKey(Debate, blank=True, null=True)
    ballot_submission = models.ForeignKey(BallotSubmission, blank=True, null=True)
    adjudicator_test_score_history = models.ForeignKey(AdjudicatorTestScoreHistory, blank=True, null=True)
    adjudicator_feedback = models.ForeignKey(AdjudicatorFeedback, blank=True, null=True)
    round = models.ForeignKey(Round, blank=True, null=True)
    motion = models.ForeignKey(Motion, blank=True, null=True)

    objects = ActionLogManager()

    def __repr__(self):
        return '<Action %d by %s (%s): %s>' % (self.id, self.user, self.timestamp, self.get_type_display())

    def clean(self):
        required_fields = self.REQUIRED_FIELDS_BY_ACTION_TYPE[self.type]
        errors = list()
        for field_name in self.ALL_OPTIONAL_FIELDS:
            if field_name in required_fields:
                if getattr(self, field_name) is None:
                    errors.append(ValidationError('A log entry of type "%s" requires the field "%s".' %
                        (self.get_type_display(), field_name)))
            else:
                if getattr(self, field_name) is not None:
                    errors.append(ValidationError('A log entry of type "%s" must not have the field "%s".' %
                        (self.get_type_display(), field_name)))
        if self.user is None and self.ip_address is None:
            errors.append(ValidationError('All log entries require at least one of a user and an IP address.'))
        if errors:
            raise ValidationError(errors)

    def get_parameters_display(self):
        required_fields = self.REQUIRED_FIELDS_BY_ACTION_TYPE[self.type]
        strings = list()
        for field_name in required_fields:
            try:
                value = getattr(self, field_name)
                if field_name == 'ballot_submission':
                    strings.append('%s vs %s' % (value.debate.aff_team.short_name, value.debate.neg_team.short_name))
                elif field_name == 'debate':
                    strings.append('%s vs %s' % (value.aff_team.short_name, value.neg_team.short_name))
                elif field_name == 'round':
                    strings.append(value.name)
                elif field_name == 'motion':
                    strings.append(value.reference)
                elif field_name == 'adjudicator_test_score_history':
                    strings.append(value.adjudicator.name + " (" + str(value.score) + ")")
                elif field_name == 'adjudicator_feedback':
                    strings.append(value.adjudicator.name)
                else:
                    strings.append(unicode(value))
            except AttributeError:
                strings.append("Unknown " + field_name)
        return ", ".join(strings)


class ConfigManager(models.Manager):

    def set(self, tournament, key, value):
        obj, created = self.get_or_create(tournament=tournament, key=key)
        obj.value = value
        obj.save()
        #print "set config cache via set() call"
        cached_key = "%s_%s" % (tournament.slug, key)
        cache.set(cached_key, value, None)

    def get_(self, tournament, key, default=None):
        cached_key = "%s_%s" % (tournament.slug, key)
        cached_value = cache.get(cached_key)
        if cached_value:
            return cached_value
        else:
            #print "couldnt get cache key %s" % cached_key
            #print "\t value is %s" % cache.get(cached_key)
            try:
                noncached_value = self.get(tournament=tournament, key=key).value
            except ObjectDoesNotExist:
                noncached_value = default

            cache.set(cached_key, noncached_value, None)
            #print "\tset config cache %s to %s via get() call" % (cached_key, noncached_value)
            return noncached_value


class Config(models.Model):
    tournament = models.ForeignKey(Tournament, db_index=True)
    key = models.CharField(max_length=40)
    value = models.CharField(max_length=40)

    objects = ConfigManager()<|MERGE_RESOLUTION|>--- conflicted
+++ resolved
@@ -226,150 +226,6 @@
         else:
             return self.code[:5]
 
-<<<<<<< HEAD
-
-def annotate_team_standings(teams, round=None, shuffle=False):
-    """Accepts a QuerySet, returns a list.
-    If 'shuffle' is True, it shuffles the list before sorting so that teams that
-    are equal are in random order. This should be turned on for draw generation,
-    and turned off for display."""
-    # This is what might be more concisely expressed, if it were permissible
-    # in Django, as:
-    # teams = teams.annotate_if(
-    #     dict(points = models.Count('debateteam__teamscore__points'),
-    #     speaker_score = models.Count('debateteam__teamscore__score')),
-    #     dict(debateteam__teamscore__ballot_submission__confirmed = True)
-    # )
-    # That is, it adds up all the wins and points of each team on CONFIRMED
-    # ballots and adds them as columns to the table it returns.
-    # The standings include only preliminary rounds.
-
-    EXTRA_QUERY = """
-        SELECT DISTINCT SUM({field:s})
-        FROM "debate_teamscore"
-        JOIN "debate_ballotsubmission" ON "debate_teamscore"."ballot_submission_id" = "debate_ballotsubmission"."id"
-        JOIN "debate_debateteam" ON "debate_teamscore"."debate_team_id" = "debate_debateteam"."id"
-        JOIN "debate_debate" ON "debate_debateteam"."debate_id" = "debate_debate"."id"
-        JOIN "debate_round" ON "debate_debate"."round_id" = "debate_round"."id"
-        WHERE "debate_ballotsubmission"."confirmed" = True
-        AND "debate_debateteam"."team_id" = "debate_team"."id"
-        AND "debate_round"."stage" = '""" + str(Round.STAGE_PRELIMINARY) + "\'"
-
-    if round is not None:
-        EXTRA_QUERY += """AND "debate_round"."seq" <= {round:d}""".format(round=round.seq)
-
-    teams = teams.extra({
-        "points": EXTRA_QUERY.format(field="points"),
-        "speaker_score": EXTRA_QUERY.format(field="score"),
-        "margins": EXTRA_QUERY.format(field="margin"),
-    }).distinct()
-
-    # Extract which rule to use from the tournament config
-    if round is not None:
-        tournament = round.tournament
-    else:
-        tournament = teams[0].tournament
-    rule = tournament.config.get('team_standings_rule')
-
-    if rule == "australs":
-
-        if shuffle:
-            sorted_teams = list(teams)
-            random.shuffle(sorted_teams) # shuffle first, so that if teams are truly equal, they'll be in random order
-            sorted_teams.sort(key=lambda x: (x.points, x.speaker_score), reverse=True)
-            return sorted_teams
-        else:
-            teams = teams.order_by("-points", "-speaker_score")
-            return list(teams)
-
-    elif rule == "nz":
-
-        # Add draw strength annotation.
-        for team in teams:
-            draw_strength = 0
-            # Find all teams that they've faced.
-            debateteam_set = team.debateteam_set.all()
-            if round is not None:
-                debateteam_set = debateteam_set.filter(debate__round__seq__lte=round.seq)
-            for dt in debateteam_set:
-                # Can't just use dt.opposition.team.points, as dt.opposition.team isn't annotated.
-                draw_strength += teams.get(id=dt.opposition.team.id).points
-            team.draw_strength = draw_strength
-
-        def who_beat_whom(team1, team2):
-            """Returns a positive value if team1 won more debates, a negative value
-            if team2 won more, 0 if the teams won the same number against each other
-            or haven't faced each other."""
-            # Find all debates between these two teams
-            def get_wins(team, other):
-                ts =  TeamScore.objects.filter(
-                    ballot_submission__confirmed=True,
-                    debate_team__team=team,
-                    debate_team__debate__debateteam__team=other).aggregate(models.Sum('points'))
-                return ts["points__sum"]
-            wins1 = get_wins(team1, team2)
-            wins2 = get_wins(team2, team1)
-            # Print this to the logs, just so we know it happened
-            print "who beat whom, {0} vs {1}: {2} wins against {3}".format(team1, team2, wins1, wins2)
-            return cmp(wins1, wins2)
-
-        def cmp_teams(team1, team2):
-            """Returns 1 if team1 ranks ahead of team2, -1 if team2 ranks ahead of team1,
-            and 0 if they rank the same. Requires access to teams, so that it knows whether
-            it can apply who-beat-whom."""
-            # If there are only two teams on this number of points, or points/speakers,
-            # or points/speaks/draw-strength, then use who-beat-whom.
-            def two_teams_left(key):
-                return key(team1) == key(team2) and len(filter(lambda x: key(x) == key(team1), teams)) == 2
-            if two_teams_left(lambda x: x.points) or two_teams_left(lambda x: (x.points, x.speaker_score)) \
-                    or two_teams_left(lambda x: (x.points, x.speaker_score, x.draw_strength)):
-                winner = who_beat_whom(team1, team2)
-                if winner != 0: # if this doesn't help, keep going
-                    return winner
-            key = lambda x: (x.points, x.speaker_score, x.draw_strength)
-            return cmp(key(team1), key(team2))
-
-        sorted_teams = list(teams)
-        if shuffle:
-            random.shuffle(sorted_teams) # shuffle first, so that if teams are truly equal, they'll be in random order
-        sorted_teams.sort(cmp=cmp_teams, reverse=True)
-        return sorted_teams
-
-    elif rule == "wadl":
-        # Sort by points
-
-        teams = [t for t in teams if t.margins > 0]
-        teams = sorted(teams, key = lambda x: (-x.points, -x.margins, -x.speaker_score))
-        final_teams = []
-
-        # Sort by division rank
-        divisions = Division.objects.filter(tournament=tournament)
-        for division in divisions:
-            division_teams = [t for t in teams if t.division == division]
-            if division_teams:
-                for i, team in enumerate(division_teams):
-                    team.division_rank = i + 1 # Assign their in-division rank
-
-                # Division winners go straight through
-                final_teams.append(division_teams[0])
-                teams.remove(division_teams[0])
-
-        # Sort division winners
-        final_teams = sorted(final_teams, key = lambda x: (-x.points, -x.margins, -x.speaker_score))
-
-        # Add back on the non-division winners
-        final_teams.extend(teams)
-        # for team in final_teams:
-        #     print team
-
-        return final_teams
-
-    else:
-        raise ValueError("Invalid team_standings_rule option: {0}".format(rule))
-
-
-=======
->>>>>>> d3138cd8
 class TeamManager(models.Manager):
 
     def get_queryset(self):
