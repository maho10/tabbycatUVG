{% extends "base.html" %}
{% load debate_tags %}

{% block extra-head %}

<script type="text/javascript" charset="utf-8">

    $(document).ready( function() {

        var table = $('#dataTable').dataTable({
            'bPaginate': false,
            "aaSorting": [[ 6, "desc" ]],
        });
        new $.fn.dataTable.FixedHeader( table, {alwaysCloneTop: true});

        var adjTable = $("#modal-adj-table").dataTable({
          // Grabbing the adj data into a datatable
          'ajax': '{% tournament_url get_adj_feedback %}?id={{ adjudicators.first.id }}',
          'bPaginate': false,
          'bFilter': false
        });

<<<<<<< HEAD
        // the standard header to be re-added to the modal
        var tableHead = '<table id="modal-adj-table" class="table table-bordered"><thead><th>Version</th><th><span class="glyphicon glyphicon-time" data-toggle="tooltip" title="Round"></span></th><th><span class="glyphicon glyphicon-sort" data-toggle="tooltip" title="Bracket"></span></th><th>Debate</th><th>Source</th><th>Score</th><th>Comments</th></tr><thead><tbody><tbody><table>'

=======
>>>>>>> ccb98faa
        $(".view-feedback").each( function() {
            $(this).click( function() {
                var adj_row = $(this).parent().parent() // the <tr> for this adjudicator in the table
                var adj_name = adj_row.find(".adj-name").text()
                var adj_id = parseInt(adj_row.attr('id').split('_')[1]) // the id of the adjudicator object
                $("#modal-adj-name").text(adj_name); // Updating header of the modal
                var newUrl = '{% tournament_url get_adj_feedback %}?id=' + adj_id
                adjTable.api().ajax.url(newUrl).load();

            });
        });
    });




</script>

{% endblock extra-head %}

{% block head-title %}Adjudicator Feedback{% endblock %}
{% block page-title %}Adjudicator Feedback{% endblock %}
{% block body-class %}adj-feedback{% endblock %}

{% block content %}

<table id="dataTable" class="table table-hover table-bordered table-striped" cellpadding="0" cellspacing="0">
    <thead>
        <tr>
            <th><span class="glyphicon glyphicon-question-sign"></span></th>
            <th><span class="glyphicon glyphicon-plus-sign"></span></th>
            <th>Name</th>
            {% if show_institutions > 0 %}
            <th>Institution</th>
            {% endif %}
            <th>Test</th>
            <th>Feedback</th>
            <th>Score</th>
        </tr>
    </thead>
    <tbody>
        {% for adj in adjudicators %}
        <tr id="adj_{{ adj.id }}">
            <td><a data-toggle="modal" data-target="#adj-feedback" class="view-feedback">View</a></td>
            <td><a href="{% tournament_url enter_feedback adj.id %}">Add</a></td>
            <td class="adj-name">{{ adj.name }}</td>
            {% if show_institutions > 0 %}
            <td>{{ adj.institution.code }}</td>
            {% endif %}
            <td>{{ adj.test_score }}</td>
            <td>{{ adj.feedback_score|stringformat:".2f" }}</td>
            <td>{{ adj.score|stringformat:".2f" }}</td>
        </tr>
        {% endfor %}
    </tbody>

</table>

<div class="modal fade" id="adj-feedback" tabindex="-1" role="dialog" aria-labelledby="myLargeModalLabel" aria-hidden="true">
  <div class="modal-dialog modal-lg">
    <div class="modal-content">
        <div class="modal-header"><h3>Feedback for <span id="modal-adj-name"></span></h3></div>
        <div class="modal-body">
        <table id="modal-adj-table" class="table table-bordered">
            <thead>
                <th>Version</th>
                <th><span class="glyphicon glyphicon-time" data-toggle="tooltip" title="Round"></span></th>
                <th><span class="glyphicon glyphicon-sort" data-toggle="tooltip" title="Bracket"></span></th>
                <th>Debate</th><th>Source</th><th>Score</th><th>Comments</th></tr>
            </thead>
            <tbody>
            </tbody>
        </table>
        </div>
    </div>
  </div>
</div>

{% endblock content %}<|MERGE_RESOLUTION|>--- conflicted
+++ resolved
@@ -20,12 +20,6 @@
           'bFilter': false
         });
 
-<<<<<<< HEAD
-        // the standard header to be re-added to the modal
-        var tableHead = '<table id="modal-adj-table" class="table table-bordered"><thead><th>Version</th><th><span class="glyphicon glyphicon-time" data-toggle="tooltip" title="Round"></span></th><th><span class="glyphicon glyphicon-sort" data-toggle="tooltip" title="Bracket"></span></th><th>Debate</th><th>Source</th><th>Score</th><th>Comments</th></tr><thead><tbody><tbody><table>'
-
-=======
->>>>>>> ccb98faa
         $(".view-feedback").each( function() {
             $(this).click( function() {
                 var adj_row = $(this).parent().parent() // the <tr> for this adjudicator in the table
