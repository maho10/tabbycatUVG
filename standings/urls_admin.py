--- conflicted
+++ resolved
@@ -3,23 +3,13 @@
 from . import views
 
 urlpatterns = [
-<<<<<<< HEAD
+    url(r'^$',          views.standings_index,                 name='standings_index'),
     url(r'^team/$',     views.TeamStandingsView.as_view(),     name='team_standings'),
     url(r'^division/$', views.DivisionStandingsView.as_view(), name='division_standings'),
+
     url(r'^speaker/$',  views.speaker_standings,               name='speaker_standings'),
     url(r'^novices/$',  views.novice_standings,                name='novice_standings'),
     url(r'^reply/$',    views.reply_standings,                 name='reply_standings'),
     url(r'^motions/$',  views.motion_standings,                name='motion_standings'),
-=======
-
-    url(r'^$',          views.standings_index,      name='standings_index'),
-
-    url(r'^team/$',     views.team_standings,       name='team_standings'),
-    url(r'^division/$', views.division_standings,   name='division_standings'),
-    url(r'^speaker/$',  views.speaker_standings,    name='speaker_standings'),
-    url(r'^novices/$',  views.novice_standings,     name='novice_standings'),
-    url(r'^reply/$',    views.reply_standings,      name='reply_standings'),
-    url(r'^motions/$',  views.motion_standings,     name='motion_standings'),
->>>>>>> f682843a
 
 ]