name: Django CI

on:
  push:
    branches:
    - '**'
    - '!l10n_develop'
  pull_request:
    branches:
    - '**'
    - '!l10n_develop'

jobs:
  build-ubuntu:

    runs-on: ubuntu-latest

    services:
      postgres:
        image: postgres:11
        env:
          POSTGRES_USER: postgres
          POSTGRES_PASSWORD: postgres
          POSTGRES_DB: postgres
        ports: ['5432:5432']
        options: --health-cmd pg_isready --health-interval 10s --health-timeout 5s --health-retries 5

    env:
      ## Environment variable
      GITHUB_CI: true # Just 'CI' clashes with Render

    steps:
    - uses: actions/checkout@v3
    - name: Set up Python
      # The actions/cache step below uses this id to get the exact python version
      id: setup-python
      uses: actions/setup-python@v3
      with:
        python-version: 3.9
    - name: Set up Node.js
      uses: actions/setup-node@v3
      with:
        node-version: 12.x
    - name: Cache node modules
      uses: actions/cache@v3
      env:
        cache-name: cache-node-modules
      with:
        # npm cache files are stored in `~/.npm` on Linux/macOS
        path: ~/.npm
        key: ${{ runner.os }}-build-${{ env.cache-name }}-${{ hashFiles('**/package-lock.json') }}
        restore-keys: |
          ${{ runner.os }}-build-${{ env.cache-name }}-
          ${{ runner.os }}-build-
          ${{ runner.os }}-
    - name: Cache pipenv modules
      uses: actions/cache@v3
      with:
        path: ~/.local/share/virtualenvs
        key: ${{ runner.os }}-python-${{ steps.setup-python.outputs.python-version }}-pipenv-${{ hashFiles('Pipfile.lock') }}
    - name: Install dependencies
      run: |
        python -m pip install --upgrade pip
        python -m pip install pipenv
<<<<<<< HEAD
        pipenv install --system --dev --deploy
=======
        pipenv install --system --dev
>>>>>>> f96cb472
        npm ci
    - name: Run linting
      run: npm run lint
    - name: Run build and collect
      run: |
        npm run build
        python ./tabbycat/manage.py collectstatic --noinput -v 0
    - name: Run migrations
      run: python ./tabbycat/manage.py migrate
    - name: Run tests
      run: python tabbycat/manage.py test -v 2 --exclude-tag=selenium

  build-docker-dev:

    runs-on: ubuntu-latest

    steps:
      - uses: actions/checkout@v3
        with:
          fetch-depth: 1
      - name: Build Docker image (dev)
        run: docker-compose -f docker-compose.yml build

  build-docker-prod:

    runs-on: ubuntu-latest

    steps:
      - uses: actions/checkout@v3
        with:
          fetch-depth: 1
      - name: Build Docker image (prod)
        run: docker-compose -f docker-compose.yml -f docker-compose.prod.yml build<|MERGE_RESOLUTION|>--- conflicted
+++ resolved
@@ -62,11 +62,7 @@
       run: |
         python -m pip install --upgrade pip
         python -m pip install pipenv
-<<<<<<< HEAD
         pipenv install --system --dev --deploy
-=======
-        pipenv install --system --dev
->>>>>>> f96cb472
         npm ci
     - name: Run linting
       run: npm run lint
